--- conflicted
+++ resolved
@@ -28,15 +28,9 @@
      before the formatting, lint, type, and coverage checks; it streams output
      to the console and writes timestamped logs in `artifacts/` for sharing with
      reviewers.
-<<<<<<< HEAD
-   - Fix every warning or failure from these commands immediately and
-     rerun `npm run verify` until it succeeds locally. Do not stage, commit, or
-     push while issues remain.
-=======
    - Stop immediately if any of these commands fail. Fix the reported problem
      (formatting, type errors, lint drift, or test regressions) and re-run the
      command locally before staging changes so the PR lands clean.
->>>>>>> 714d31ad
    - The Husky pre-push hook enforces that verification run (with a fallback to
      `npm run check && npm run test:coverage` on tooling failures). If you must
      execute the fallback manually, note the environment issue in your PR body
