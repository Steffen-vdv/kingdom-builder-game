# Agent Quick Start

This checklist condenses the non-negotiable rules from
[`AGENTS.md`](../AGENTS.md). Follow it before making any change; use the main
guide for rationale, lore, and extended background.

## 1. Required Workflow

1. **Set up tooling**
   - Install Node.js 18+ and run `npm install` from the repository
     root.
   - Install and authenticate the
     [CodeRabbit CLI](https://docs.coderabbit.ai/cli) so the `coderabbit` binary
     is available on your `PATH` and respects the repository's
     `.coderabbit.yml` filters.
   - Keep CodeRabbit running in a separate terminal via
     `npm run coderabbit -- --watch` (or the CLI's equivalent). Treat it as an
     asynchronous reviewer: continue coding while it processes local changes and
     address its feedback only when you hit a natural stopping point.
   - Only the root `package-lock.json` is tracked; do not add per-package
     lockfiles.
   - Restore your PATH in minimal shells:
     `export PATH=/usr/local/sbin:/usr/local/bin:/usr/sbin:/usr/bin:/sbin:/bin`.
2. **Run core commands**
   - `npm run lint` and `npm run format` keep eslint and Prettier happy.
   - `npm run lint` also runs dependency-cruiser to enforce package
     boundaries.
   - [`npm run verify`](../scripts/run-verification.mjs) now runs CodeRabbit
     before the formatting, lint, type, and coverage checks; it streams output
<<<<<<< HEAD
     to the console and writes timestamped logs in `artifacts/` for sharing
     with reviewers.
   - The Husky pre-push hook enforces that verification run (with a fallback
     to `npm run check && npm run test:coverage` on tooling failures). If you
     must execute the fallback manually, note the environment issue in your PR
     body so reviewers know why the hook could not complete normally.
=======
     to the console and writes timestamped logs in `artifacts/` for sharing with
     reviewers.
   - Stop immediately if any of these commands fail. Fix the reported problem
     (formatting, type errors, lint drift, or test regressions) and re-run the
     command locally before staging changes so the PR lands clean.
   - The Husky pre-push hook enforces that verification run (with a fallback to
     `npm run check && npm run test:coverage` on tooling failures). If you must
     execute the fallback manually, note the environment issue in your PR body
     so reviewers know why the hook could not complete normally.
   - Husky also runs the commit-time trio: `lint-staged`, `npm run check`,
     and `npm run test:quick`. Never bypass the hooks; fix the underlying
     problem so the automated gates pass cleanly before calling `make_pr`.
   - Reach for `npm run fix` after Prettier when eslint complains about
     spacing or other autofixable style violations.
>>>>>>> a626fd95
   - `npm run check` still runs linting, type checks, and tests together if you
     need a direct invocation or the verification script is unavailable.
   - Documentation-only updates or pure content typo fixes may skip coverage
     runs entirely—note the exception in your PR body so reviewers know it was
     intentional.
   - Expect `npm run check` to take about two minutes; the Vitest progress
     reporter prints live suite counts so the run is not stuck.
   - Use `npm run build` only when you must validate a production bundle.
   - See [`AGENTS.md` §2.5](../AGENTS.md#25-testing-workflow) for the complete
     testing workflow policy and quick-run commands.

### Before pushing or calling `make_pr`

- Run `npm run format` to ensure tabs and other Prettier conventions are
  applied across the repository.
- Use `npm run fix` (or rerun `npm run lint`) until eslint reports success;
  do not rely on reviewers to catch spacing or rule violations.
- Execute `npm run check` followed by `npm run verify` and confirm that both
  commands finish without errors or uncommitted file changes. Re-run the
  commands after fixing any issues to verify the workspace is clean.
- Husky installs the `pre-commit` and `pre-push` hooks automatically when you
  run `npm install` (`npm run prepare` manually reapplies them if necessary).
  Never bypass the hooks—resolve the reported failures locally before pushing.

3. **Work content-first**
   - Never hardcode game data in engine, web, or tests—load from
     `@kingdom-builder/contents` or registries.
   - Tests should create data through `createContentFactory()` or other
     registries so ids and numbers stay dynamic.
   - Respect dependency boundaries: the web app imports engine code only
     from `@kingdom-builder/engine`, and the engine runtime never reaches into
     web or content internals beyond registry surfaces.
4. **Honor the PR template**
   - Copy `.github/PULL_REQUEST_TEMPLATE.md` into every PR body and replace all
     placeholders with specific details before calling `make_pr`.
5. **Respect text standards**
   - Before touching player-facing copy, complete the "Before Writing Text"
     checklist in
     [`docs/text-formatting.md`](text-formatting.md#0-before-writing-text).
   - Paste the quick reference from that section into the PR description when
     strings change.

### Working with remote branches (for resolving code/merge conflicts)

- Inspect `.git/FETCH_HEAD` to see the upstream URL recorded for reference. (at
  time of writing it is `https://github.com/Steffen-vdv/kingdom-builder-game`)
- When you are asked to resolve conflicts with another branch, run the
  following commands from the `work` branch:
  1. `git remote add origin <upstream URL from .git/FETCH_HEAD>`
     (only once per workspace).
  2. `git fetch origin <branch-name>` to download the target branch.
  3. `git merge origin/<branch-name>` to merge the fetched branch into `work`
     and surface conflicts.
  4. Use `git status` to review conflicts, edit the listed files, then `git add`
     the resolved changes.
  5. Finish with `git merge --continue` (or `git merge --abort` to back out if
     needed).

## 2. Coding Rules Snapshot

| Area        | Requirement                                                       |
| ----------- | ----------------------------------------------------------------- |
| Braces      | Wrap every conditional and loop body in braces.                   |
| Line length | Keep lines ≤ 80 characters.                                       |
| File length | Keep new runtime files ≤ 350 lines (legacy exceptions ok;         |
|             | `*.test.ts` files are exempt).                                    |
| Naming      | Descriptive identifiers (`camelCase` values, `PascalCase` types). |
| Formatting  | Use tabs and run Prettier via `npm run format`.                   |

## 3. When You Need Detail

- The full rationale, architectural lore, and gameplay reference begin in
  [`AGENTS.md`](../AGENTS.md#1-core-agent-principles).
- Combat, passive, and session deep dives live in the
  [`architecture/navigation cheatsheet`](architecture/navigation-cheatsheet.md)
  so you can jump straight to the right engine/service modules.
- Translation inventories and helper tables live in
  [`docs/text-formatting.md`](text-formatting.md#1-translation-pipeline-overview).
  Consult them after completing the mandatory checklist above.<|MERGE_RESOLUTION|>--- conflicted
+++ resolved
@@ -27,29 +27,18 @@
      boundaries.
    - [`npm run verify`](../scripts/run-verification.mjs) now runs CodeRabbit
      before the formatting, lint, type, and coverage checks; it streams output
-<<<<<<< HEAD
-     to the console and writes timestamped logs in `artifacts/` for sharing
-     with reviewers.
-   - The Husky pre-push hook enforces that verification run (with a fallback
+   - Stop immediately if any of these commands fail. Fix the reported problem
+     (formatting, type errors, lint drift, or test regressions) and re-run the
+     command locally before staging changes so the PR lands clean.
+  - The Husky pre-push hook enforces that verification run (with a fallback
      to `npm run check && npm run test:coverage` on tooling failures). If you
      must execute the fallback manually, note the environment issue in your PR
      body so reviewers know why the hook could not complete normally.
-=======
-     to the console and writes timestamped logs in `artifacts/` for sharing with
-     reviewers.
-   - Stop immediately if any of these commands fail. Fix the reported problem
-     (formatting, type errors, lint drift, or test regressions) and re-run the
-     command locally before staging changes so the PR lands clean.
-   - The Husky pre-push hook enforces that verification run (with a fallback to
-     `npm run check && npm run test:coverage` on tooling failures). If you must
-     execute the fallback manually, note the environment issue in your PR body
-     so reviewers know why the hook could not complete normally.
    - Husky also runs the commit-time trio: `lint-staged`, `npm run check`,
      and `npm run test:quick`. Never bypass the hooks; fix the underlying
      problem so the automated gates pass cleanly before calling `make_pr`.
    - Reach for `npm run fix` after Prettier when eslint complains about
      spacing or other autofixable style violations.
->>>>>>> a626fd95
    - `npm run check` still runs linting, type checks, and tests together if you
      need a direct invocation or the verification script is unavailable.
    - Documentation-only updates or pure content typo fixes may skip coverage
