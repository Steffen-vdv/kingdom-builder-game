--- conflicted
+++ resolved
@@ -1,13 +1,10 @@
 # Domain Migration Handover Log
 
-<<<<<<< HEAD
 ## Domain Migration - P3 - T9 - Remote Session Mirror Removal
 
 - Removed the legacy engine mirror and developer-mode bootstrap so session lifecycle now flows entirely through the remote adapter backed by the session state store.【F:packages/web/src/state/sessionSdk.ts†L1-L340】【F:packages/web/src/state/remoteSessionAdapter.ts†L1-L220】
 - Simplified runtime configuration by dropping developer preset plumbing after the mirror removal, keeping only the favicon bootstrap metadata.【F:packages/web/src/startup/runtimeConfig.ts†L1-L140】【F:packages/web/src/startup/runtimeConfigFallback.json†L1048-L1054】
-=======
 ## Domain Migration - P3 - T10 - Session Queue Store Integration
-
 - Refactored `packages/web/src/state/useSessionQueue.ts` to route UI tasks
   through the session state store's promise queue and to source cached
   snapshots from the authoritative record instead of the legacy engine mirror.
@@ -18,7 +15,6 @@
   defers to the store-backed queue seed and reads fallback snapshots from the
   store cache, preventing regressions while the legacy engine mirror is
   retired.
->>>>>>> 97d0a6cb
 
 ## Domain Migration - P3 - T6 - Session State Store Bootstrap
 
