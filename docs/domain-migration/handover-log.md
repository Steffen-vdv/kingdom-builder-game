--- conflicted
+++ resolved
@@ -1,6 +1,5 @@
 # Domain Migration Handover Log
 
-<<<<<<< HEAD
 ## Domain Migration - P3 - T13 - Action Performer Queue Alignment
 
 - Updated `useActionPerformer` to read the authoritative session snapshot from
@@ -10,7 +9,7 @@
 - Refreshed the hook's tests to mock protocol requirement failures and adapter
   snapshot updates instead of engine fixtures so coverage follows the GameApi
   transport path.【F:packages/web/tests/state/useActionPerformer.test.ts†L1-L332】
-=======
+
 ## Domain Migration - P3 - T11 - Session Container Remote Adapter Migration
 
 - `GameContext` now persists the remote session adapter alongside the
@@ -22,7 +21,6 @@
   sync while callers consume the canonical snapshot cache.
 - Updated web state tests (GameProvider, session SDK) to assert against the new
   record payloads and queue wiring.\
->>>>>>> f11da365
 
 ## Domain Migration - P3 - T9 - Remote Session Mirror Removal
 
