--- conflicted
+++ resolved
@@ -15,7 +15,6 @@
 - Session bootstrap requires bundled content metadata (resources, populations, triggers). Provide a protocol endpoint that delivers the normalized metadata currently assembled via `defaultRegistryMetadata` and `RegistryMetadataContext`.
 - Runtime configuration fallback (`packages/web/src/startup/runtimeConfig.ts`) still dynamically imports `@kingdom-builder/contents` to construct presets. Migration will need a protocol entry point that returns pre-normalized content snapshots so the web layer can drop the dynamic import and registry iteration.
 
-<<<<<<< HEAD
 ## Domain Migration - P1 - T8 - Forecast Protocol Alignment
 
 - Updated `useNextTurnForecast` and supporting tests to source
@@ -24,8 +23,4 @@
   `session.simulateUpcomingPhases` implementation exposed through
   `useGameEngine()`; we will need protocol-facing simulation hooks before that
   dependency can be removed.
-=======
-## Domain Migration - P1 - T4 - Skip Event Protocol Alignment
-
-- Skip event formatting now consumes `SessionAdvanceSkipSnapshot` from `@kingdom-builder/protocol/session`, removing the dependency on engine skip exports for log/history rendering in `packages/web/src/utils/describeSkipEvent.ts` and its tests. Future skip handling tasks can safely evolve without touching engine internals.
->>>>>>> 9fc65c68
+- Skip event formatting now consumes `SessionAdvanceSkipSnapshot` from `@kingdom-builder/protocol/session`, removing the dependency on engine skip exports for log/history rendering in `packages/web/src/utils/describeSkipEvent.ts` and its tests. Future skip handling tasks can safely evolve without touching engine internals.