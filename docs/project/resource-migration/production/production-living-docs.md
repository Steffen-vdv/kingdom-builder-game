--- conflicted
+++ resolved
@@ -76,19 +76,9 @@
 
 Track deliberate breakages created by migration steps so nobody “fixes” them prematurely.
 
-<<<<<<< HEAD
-> **Red alert:** Leaving tests red or features degraded without recording them
-> here is treated as a process failure. Update this table the moment you
-> introduce (or resolve) any intentional regression.
-
-| Description  | Introduced In | Expected Resolution | Status |
-| ------------ | ------------- | ------------------- | ------ |
-| _(none yet)_ | –             | –                   | –      |
-=======
 | Description                                                                                                                                                                                                                                                           | Introduced In                                 | Expected Resolution                                                                                                                                                   | Status         |
 | --------------------------------------------------------------------------------------------------------------------------------------------------------------------------------------------------------------------------------------------------------------------- | --------------------------------------------- | --------------------------------------------------------------------------------------------------------------------------------------------------------------------- | -------------- |
 | Repository typecheck, server tests, and web tests fail because engine, server, and web layers still rely on legacy `resources`/`stats`/`population` session fields removed by the ResourceV2 schema update. Track pending end-to-end migration before re-enabling CI. | Resource Migration MVP – P4 – T6 (2025-10-22) | Complete engine/server/web integration with `SessionPlayerStateSnapshot.values`, `SessionSnapshot.recentValueChanges`, and `SessionRegistriesPayload.resourceValues`. | 🔄 In progress |
->>>>>>> a8046d6a
 
 ## 7. Pending Follow-ups / TODO Tracker
 
