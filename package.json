--- conflicted
+++ resolved
@@ -46,16 +46,11 @@
     "vitest": "^3.2.4"
   },
   "lint-staged": {
-<<<<<<< HEAD
     "*.{js,jsx,ts,tsx}": [
       "eslint --max-warnings=0",
       "prettier --write"
     ],
     "*.{json,md}": "prettier --write"
-=======
-    "*.{js,jsx,ts,tsx,json,md}": "prettier --write",
-    "*.{js,jsx,ts,tsx}": "eslint --max-warnings=0",
     "*.{ts,tsx}": "bash -c 'tsc --noEmit'"
->>>>>>> 049e26c3
   }
 }