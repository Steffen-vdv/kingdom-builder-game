{
  "name": "kingdom-builder-engine",
  "version": "0.1.0",
  "private": true,
  "type": "module",
  "scripts": {
    "dev": "vite",
    "build": "tsc -b && vite build",
    "preview": "vite preview",
    "lint": "eslint . --ext .ts,.tsx",
<<<<<<< HEAD
    "test": "npm run lint && vitest run"
=======
    "test": "npm run lint && vitest run",
    "test:coverage": "npm run lint && vitest run --coverage"
>>>>>>> d76cb93b
  },
  "dependencies": {
    "react": "^18.3.1",
    "react-dom": "^18.3.1"
  },
  "devDependencies": {
    "@types/react": "^18.3.3",
    "@types/react-dom": "^18.3.0",
    "@typescript-eslint/eslint-plugin": "^7.14.1",
    "@typescript-eslint/parser": "^7.14.1",
    "@vitejs/plugin-react": "^4.3.1",
<<<<<<< HEAD
    "@typescript-eslint/eslint-plugin": "^7.14.1",
    "@typescript-eslint/parser": "^7.14.1",
=======
    "@vitest/coverage-v8": "^3.2.4",
>>>>>>> d76cb93b
    "autoprefixer": "^10.4.21",
    "eslint": "^8.57.0",
    "eslint-plugin-unused-imports": "^3.1.0",
    "postcss": "^8.5.6",
    "tailwindcss": "^3.4.17",
    "typescript": "^5.5.4",
    "vite": "^5.4.0",
    "vitest": "^3.2.4"
  }
}<|MERGE_RESOLUTION|>--- conflicted
+++ resolved
@@ -8,12 +8,8 @@
     "build": "tsc -b && vite build",
     "preview": "vite preview",
     "lint": "eslint . --ext .ts,.tsx",
-<<<<<<< HEAD
-    "test": "npm run lint && vitest run"
-=======
     "test": "npm run lint && vitest run",
     "test:coverage": "npm run lint && vitest run --coverage"
->>>>>>> d76cb93b
   },
   "dependencies": {
     "react": "^18.3.1",
@@ -25,12 +21,7 @@
     "@typescript-eslint/eslint-plugin": "^7.14.1",
     "@typescript-eslint/parser": "^7.14.1",
     "@vitejs/plugin-react": "^4.3.1",
-<<<<<<< HEAD
-    "@typescript-eslint/eslint-plugin": "^7.14.1",
-    "@typescript-eslint/parser": "^7.14.1",
-=======
     "@vitest/coverage-v8": "^3.2.4",
->>>>>>> d76cb93b
     "autoprefixer": "^10.4.21",
     "eslint": "^8.57.0",
     "eslint-plugin-unused-imports": "^3.1.0",
