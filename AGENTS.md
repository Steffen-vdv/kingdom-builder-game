# Knowledge sharing

## Maintain a discovery log

To streamline collaboration, the repository owner asks every agent to keep
track of any non-obvious discoveries made while completing their task. These
may include repository structure tips, tricky commands, or environment quirks
that required some investigation. Maintain this list during your work and, when
submitting a pull request, append your findings to the **Agent discovery log**
below.

## Agent discovery log

- 2025-08-31: Run tests with `npm run test:coverage >/tmp/unit.log 2>&1 && tail -n 100 /tmp/unit.log`; avoid running extra test commands.
- 2025-08-31: `git commit` triggers a Husky pre-commit hook running lint-staged, type checking, linting and tests.
- 2025-08-31: Use `rg` for code searches; `grep -R` and `ls -R` are discouraged for performance.
- 2025-08-31: Registries can validate entries with Zod schemas; invalid data will throw during `add`.
- 2025-08-31: A quick Node script can scan content files to detect duplicate icons across actions, buildings, stats, population roles and developments.
- 2025-08-31: Buildings that unlock actions require an `action` effect formatter so they aren't marked as unimplemented in the UI.
<<<<<<< HEAD
- 2025-08-31: Passives can schedule phase triggers via `onUpkeepPhase` and are stored per-player in `PassiveManager`.
=======
- 2025-08-31: `summarizeContent` and `describeContent` for actions can accept params; `applyParamsToEffects` resolves placeholders for dynamic summaries.
- 2025-08-31: `npm run dev` prebuilds `@kingdom-builder/contents` via a `predev` script to avoid missing dist files.
>>>>>>> ea783884

# Core Agent principles

We are gradually, step by step, implementing a digital game. You can refer to the README.md for a summary of the game's general format and objective. The goal of Agents working on this project is to help structure the repository in such a way that we make progress towards our end-goal: A fully functional, robust, elegant and _extensible_ game. This is _not_ a type of game where we hardcode most things, stick to one config, and the game is done and forgotten. This game must be heavily configurable, possibly later by players themselves through a game config editor, but initially by ourselves for heavy AB & game design testing. We must be able to change nearly anything at a whim - Change configs, add buildings, add actions, invent new effects, invent new ratio's and thresholds for things, and so on.

Therefore, the main mission for agents is to understand the intended game, and it's mechanics/terminology, very well. This is necessary in order to build a proper abstract, extensible system that allows us to make changes to the game's configuration by just changing some simple configs (rather than needing to update tens of if-statements everywhere). Therefore, in this project, we focus on very correct architecture, structure, separation, and a correct implementation of principles such as OOP, SOLID, DRY, YAGNI, KISS, and so on. When in doubt, over-engineering is the answer, because later I will invent a new Building and I will want to configure it myself with some unique combination of costs/requirements/effects and it should 'just work' as it is being carried by systems that understand such concepts.

Full game information can be read below.

# Default content

Engine logic is decoupled from game data. The default configuration lives in
`packages/contents`; supply those registries to `createEngine` or provide your
own to experiment with new actions, buildings and more.

# Reference documents

- [CONTRIBUTING](CONTRIBUTING/AGENTS.md)
- [ARCHITECTURE](docs/architecture/AGENTS.md)
- [CODE_STANDARDS](docs/code_standards/AGENTS.md)
- [FRONTEND_TRANSLATION](docs/frontend_translation/AGENTS.md)

# Abstraction guidelines

- Model behaviour through formal **Triggers** and **Effects**. Avoid hard coded fields such as `apOnUpkeep`; instead, wire rules through the central effect system so that any trigger can resolve any effect.
- When writing tests, derive expectations from the active configuration or from a mocked registry. Do not hard code numeric values like `toBe(10)` when the value comes from config; fetch it from the registry so tests continue to pass if configs change.
- Prefer composing behaviour via registries that can be overridden in tests. This keeps the engine flexible and showcases how new content can be added without touching core code.
- Use **Evaluators** to orchestrate conditional or iterative logic. Effects may include an `evaluator` and nested `effects`; the evaluator resolves to a value controlling how many times the sub-effects run. For example, `{ evaluator: { type: "development", params: { id: "farm" } }, effects: [{ type: "resource", method: "add", params: { key: "gold", amount: 2 } }] }` applies the resource gain per matching development.
- Define leaf effects with `type` and `method` keys to separate domains (Resource, Stat, Land, etc.) from operations (add, remove, till...). This keeps params well-typed and enables a uniform effect registry.

# Testing guidelines

Tests live in:

- `packages/engine/tests` for unit tests
- `tests/integration` for integration tests

To run the test suite and capture a reliable summary without redundant
checks, execute:

```sh
npm run test:coverage >/tmp/unit.log 2>&1 && tail -n 100 /tmp/unit.log
```

This command runs the tests with coverage and saves the output to
`/tmp/unit.log`. The `tail` command prints the final portion of the log so
you can quickly confirm whether tests passed or inspect any failures.

**Run no additional manual tests.** Execute only the command above,
verify the tail output looks correct, and proceed without running any
extra test or build commands.

The pre-commit hook already runs `lint-staged`, type checking, linting, and
`npm test` (which triggers a `pretest` step). Running `npm test` manually
would repeat those checks. GitHub Actions executes `npm run test:coverage`
and `npm run build` for each pull request. Run these scripts locally only
when debugging or when changes could affect them. See
[CONTRIBUTING](CONTRIBUTING/AGENTS.md) for details.

# Game overview

The game consists of two players, player A and B. Player A always goes first. Player B gains an additional Action Point (AP) in their first turn to compensate.

# Game phasing

The game is played in turns. Each turn has three phases; Development Phase, Upkeep Phase, Main Phase. Players take turns going through the phases. First Player A goes through Development phase, then Player B goes through Development Phase, then Player A through Upkeep Phase, then player B through Upkeep Phase. If a decision needs to be made by a player in one of these phases, the game halts until the decision has been made. Finally, Player A and B simultaneously go through Main Phase, which is where they can pick their action(s) for their turn. Both players choose their actions, during the Main Phase, simultaneously. They do so in secret. The action(s) are locked in the moment both players have committed their action(s). Then, the Actions play out for Player A first, in the order Player A chose. Then, the actions for Player B play out, in the order player B chose.

# Core mechanic definitions

- Actions can have Cost(s), Requirement(s) and Effect(s). An Action always has at least one Effect. However, an Action does not necessarily require a Cost or a Requirement to function.
- Costs, Requirements and Effects each hook into the same core systems we call Resources, Land, Buildings, Developments and Stats.
- A Resource is something tangible that behaves like a currency, they fluxuate up and down and can be obtained and consumed. Examples are Gold, Action Points, Happiness and Castle HP.
- A Building is a construction that provides one or more passive bonuses (Effect(s) throughout the game.
- Land is real estate surrounding the Castle that Developments can be placed on. A Land tile starts out with one Development Slot. More Development Slots can be unlocked per Land tile later through certain Effects (typically incurred by Actions).
- A Development Slot is a spot where Developments can be made on. A Development Slot is always tied to a particular Land tile.
- A Development takes place on a Development Slot, on a particular Land tile. Developments have an Effect when installed, either one-time or persistent.
- Stats are different from Resources in the sense that they indicate a stat of something, and are not necessarily tangible resources. For example, Max Population is a stat. Current Population is also a stat. This stat is tracked by adding the number of Houses (a type of Development), adding +1 for the Castle, and adding any active Buildings which have a House slot inside them.

# Core mechanic definitions, part 2

Back to Actions - An Action can have three things: Zero or more Costs, zero or more Requirements and one or more effects.

- A Cost can be any Resource. So Gold, AP, Happiness and Castle HP. The configured amount of that Resource is then consumed when the Action is played.
- A Requirement can be anything - A Resource, a Stat, a Building, etc. For example, some Actions may only be played when the player has at least one Population Slot remaining (Max Pop > Cur Pop).
- An Effect can also be nearly anything. It can increase or consume a resource once. It can also increase or consume a resource periodically on some trigger (for example, 'at start of upkeep', or 'every time you gain happiness', or 'every time you are attacked'). An Effect can also trigger an Action, in which case the Cost of that Action is foregone, as the Cost of an Action is only incurred when a player manually performs the Action, not when the Action is performed as part of some triggered Effect.

# Effects, deeper

We have Trigger Effects and Global Effects. The former was explained in section above. The latter however, Global Effects, are ongoing at any given time, and usually hook into other Effects. One such Effect could be "All Gold gain increased by 25%", which should trigger every time a "gold gain" effect is triggered, and modify it's amount.

# Population

Finally, we have Population, which is made up of four archtypes: Council, Army Commander, Fortifier and Citizen. Certain Actions can create Population, or change the Archtype of a Population member. Each Population member has one or more Effects, again with specific triggers or global. For example, the Council generates one AP at the end of every Development Phase (trigger effect). The Army Commander passively provides 1 Army Strength (a stat) (global effect, active at all times). When the Army Commander is relieved from his position, this global effect is removed. The Army Commander also permanently grows the current Army Strength by 25% of it's current size, at every Development Phase (trigger effect, permanent stat change). Even if the Army Commander is removed afterwards, this stat change stays - it was a one-time stat increase, not one tingent on his continued existence.

# Start of game setup

The game starts with each player having:

- Castle, with 10 Health.
- Max Population Stat = 1
- Two Land tiles. One empty (one open Development Slot). One whose Development Slot is filled by Development "Farm". Farm has a single Effect, based on a trigger. On every Development Phase: Gain 2 Gold.
- One Population with Archtype Council
- Ten Gold
- Zero Happiness
- Zero Army Strength
- Zero Fortification Strength<|MERGE_RESOLUTION|>--- conflicted
+++ resolved
@@ -16,13 +16,7 @@
 - 2025-08-31: Use `rg` for code searches; `grep -R` and `ls -R` are discouraged for performance.
 - 2025-08-31: Registries can validate entries with Zod schemas; invalid data will throw during `add`.
 - 2025-08-31: A quick Node script can scan content files to detect duplicate icons across actions, buildings, stats, population roles and developments.
-- 2025-08-31: Buildings that unlock actions require an `action` effect formatter so they aren't marked as unimplemented in the UI.
-<<<<<<< HEAD
-- 2025-08-31: Passives can schedule phase triggers via `onUpkeepPhase` and are stored per-player in `PassiveManager`.
-=======
-- 2025-08-31: `summarizeContent` and `describeContent` for actions can accept params; `applyParamsToEffects` resolves placeholders for dynamic summaries.
 - 2025-08-31: `npm run dev` prebuilds `@kingdom-builder/contents` via a `predev` script to avoid missing dist files.
->>>>>>> ea783884
 
 # Core Agent principles
 
