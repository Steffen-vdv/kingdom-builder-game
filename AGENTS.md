# Knowledge sharing

## Maintain a discovery log

To streamline collaboration, the repository owner asks every agent to keep
track of any non-obvious discoveries made while completing their task. These
may include repository structure tips, tricky commands, or environment quirks
that required some investigation. Maintain this list during your work and, when
submitting a pull request, append your findings to the **Agent discovery log**
below.
Avoid logging the routine steps you performed, avoid logging updates related to your implementation; use the discovery log only for
non-obvious insights that will help future agents work more efficiently. Any updates or documentation related to your implementation should be plaecd in architectural/system design/system config documentation elsewhere.

## Agent discovery log

- 2025-08-31: Run tests with `npm run test:coverage >/tmp/unit.log 2>&1 && tail -n 100 /tmp/unit.log`; avoid running extra test commands.
- 2025-08-31: `git commit` triggers a Husky pre-commit hook running lint-staged, type checking, linting and tests.
- 2025-08-31: Use `rg` for code searches; `grep -R` and `ls -R` are discouraged for performance.
- 2025-08-31: Registries can validate entries with Zod schemas; invalid data will throw during `add`.
- 2025-08-31: A quick Node script can scan content files to detect duplicate icons across actions, buildings, stats, population roles and developments.
<<<<<<< HEAD
=======
- 2025-08-31: Buildings that unlock actions require an `action` effect formatter so they aren't marked as unimplemented in the UI.
>>>>>>> 7281e379
- 2025-08-31: `npm run dev` prebuilds `@kingdom-builder/contents` via a `predev` script to avoid missing dist files.

# Core Agent principles

We are gradually, step by step, implementing a digital game. You can refer to the README.md for a summary of the game's general format and objective. The goal of Agents working on this project is to help structure the repository in such a way that we make progress towards our end-goal: A fully functional, robust, elegant and _extensible_ game. This is _not_ a type of game where we hardcode most things, stick to one config, and the game is done and forgotten. This game must be heavily configurable, possibly later by players themselves through a game config editor, but initially by ourselves for heavy AB & game design testing. We must be able to change nearly anything at a whim - Change configs, add buildings, add actions, invent new effects, invent new ratio's and thresholds for things, and so on.

Therefore, the main mission for agents is to understand the intended game, and it's mechanics/terminology, very well. This is necessary in order to build a proper abstract, extensible system that allows us to make changes to the game's configuration by just changing some simple configs (rather than needing to update tens of if-statements everywhere). Therefore, in this project, we focus on very correct architecture, structure, separation, and a correct implementation of principles such as OOP, SOLID, DRY, YAGNI, KISS, and so on. When in doubt, over-engineering is the answer, because later I will invent a new Building and I will want to configure it myself with some unique combination of costs/requirements/effects and it should 'just work' as it is being carried by systems that understand such concepts.

Full game information can be read below.

# Default content

Engine logic is decoupled from game data. The default configuration lives in
`packages/contents`; supply those registries to `createEngine` or provide your
own to experiment with new actions, buildings and more.

# Reference documents

- [CONTRIBUTING](CONTRIBUTING/AGENTS.md)
- [ARCHITECTURE](docs/architecture/AGENTS.md)
- [CODE_STANDARDS](docs/code_standards/AGENTS.md)
- [FRONTEND_TRANSLATION](docs/frontend_translation/AGENTS.md)

# Abstraction guidelines

- Model behaviour through formal **Triggers** and **Effects**. Avoid hard coded fields such as `apOnUpkeep`; instead, wire rules through the central effect system so that any trigger can resolve any effect.
- When writing tests, derive expectations from the active configuration or from a mocked registry. Do not hard code numeric values like `toBe(10)` when the value comes from config; fetch it from the registry so tests continue to pass if configs change.
- Prefer composing behaviour via registries that can be overridden in tests. This keeps the engine flexible and showcases how new content can be added without touching core code.
- Use **Evaluators** to orchestrate conditional or iterative logic. Effects may include an `evaluator` and nested `effects`; the evaluator resolves to a value controlling how many times the sub-effects run. For example, `{ evaluator: { type: "development", params: { id: "farm" } }, effects: [{ type: "resource", method: "add", params: { key: "gold", amount: 2 } }] }` applies the resource gain per matching development.
- Define leaf effects with `type` and `method` keys to separate domains (Resource, Stat, Land, etc.) from operations (add, remove, till...). This keeps params well-typed and enables a uniform effect registry.

# Testing guidelines

Tests live in:

- `packages/engine/tests` for unit tests
- `tests/integration` for integration tests

To run the test suite and capture a reliable summary without redundant
checks, execute:

```sh
npm run test:coverage >/tmp/unit.log 2>&1 && tail -n 100 /tmp/unit.log
```

This command runs the tests with coverage and saves the output to
`/tmp/unit.log`. The `tail` command prints the final portion of the log so
you can quickly confirm whether tests passed or inspect any failures.

**Run no additional manual tests.** Execute only the command above,
verify the tail output looks correct, and proceed without running any
extra test or build commands.

The pre-commit hook already runs `lint-staged`, type checking, linting, and
`npm test` (which triggers a `pretest` step). Running `npm test` manually
would repeat those checks. GitHub Actions executes `npm run test:coverage`
and `npm run build` for each pull request. Run these scripts locally only
when debugging or when changes could affect them. See
[CONTRIBUTING](CONTRIBUTING/AGENTS.md) for details.

# Game overview

The game consists of two players, player A and B. Player A always goes first. Player B gains an additional Action Point (AP) in their first turn to compensate.

# Game phasing

The game is played in turns. Each turn has three phases; Development Phase, Upkeep Phase, Main Phase. Players take turns going through the phases. First Player A goes through Development phase, then Player B goes through Development Phase, then Player A through Upkeep Phase, then player B through Upkeep Phase. If a decision needs to be made by a player in one of these phases, the game halts until the decision has been made. Finally, Player A and B simultaneously go through Main Phase, which is where they can pick their action(s) for their turn. Both players choose their actions, during the Main Phase, simultaneously. They do so in secret. The action(s) are locked in the moment both players have committed their action(s). Then, the Actions play out for Player A first, in the order Player A chose. Then, the actions for Player B play out, in the order player B chose.

# Core mechanic definitions

- Actions can have Cost(s), Requirement(s) and Effect(s). An Action always has at least one Effect. However, an Action does not necessarily require a Cost or a Requirement to function.
- Costs, Requirements and Effects each hook into the same core systems we call Resources, Land, Buildings, Developments and Stats.
- A Resource is something tangible that behaves like a currency, they fluxuate up and down and can be obtained and consumed. Examples are Gold, Action Points, Happiness and Castle HP.
- A Building is a construction that provides one or more passive bonuses (Effect(s) throughout the game.
- Land is real estate surrounding the Castle that Developments can be placed on. A Land tile starts out with one Development Slot. More Development Slots can be unlocked per Land tile later through certain Effects (typically incurred by Actions).
- A Development Slot is a spot where Developments can be made on. A Development Slot is always tied to a particular Land tile.
- A Development takes place on a Development Slot, on a particular Land tile. Developments have an Effect when installed, either one-time or persistent.
- Stats are different from Resources in the sense that they indicate a stat of something, and are not necessarily tangible resources. For example, Max Population is a stat. Current Population is also a stat. This stat is tracked by adding the number of Houses (a type of Development), adding +1 for the Castle, and adding any active Buildings which have a House slot inside them.

# Core mechanic definitions, part 2

Back to Actions - An Action can have three things: Zero or more Costs, zero or more Requirements and one or more effects.

- A Cost can be any Resource. So Gold, AP, Happiness and Castle HP. The configured amount of that Resource is then consumed when the Action is played.
- A Requirement can be anything - A Resource, a Stat, a Building, etc. For example, some Actions may only be played when the player has at least one Population Slot remaining (Max Pop > Cur Pop).
- An Effect can also be nearly anything. It can increase or consume a resource once. It can also increase or consume a resource periodically on some trigger (for example, 'at start of upkeep', or 'every time you gain happiness', or 'every time you are attacked'). An Effect can also trigger an Action, in which case the Cost of that Action is foregone, as the Cost of an Action is only incurred when a player manually performs the Action, not when the Action is performed as part of some triggered Effect.

# Effects, deeper

We have Trigger Effects and Global Effects. The former was explained in section above. The latter however, Global Effects, are ongoing at any given time, and usually hook into other Effects. One such Effect could be "All Gold gain increased by 25%", which should trigger every time a "gold gain" effect is triggered, and modify it's amount.

# Population

Finally, we have Population, which is made up of four archtypes: Council, Army Commander, Fortifier and Citizen. Certain Actions can create Population, or change the Archtype of a Population member. Each Population member has one or more Effects, again with specific triggers or global. For example, the Council generates one AP at the end of every Development Phase (trigger effect). The Army Commander passively provides 1 Army Strength (a stat) (global effect, active at all times). When the Army Commander is relieved from his position, this global effect is removed. The Army Commander also permanently grows the current Army Strength by 25% of it's current size, at every Development Phase (trigger effect, permanent stat change). Even if the Army Commander is removed afterwards, this stat change stays - it was a one-time stat increase, not one tingent on his continued existence.

# Start of game setup

The game starts with each player having:

- Castle, with 10 Health.
- Max Population Stat = 1
- Two Land tiles. One empty (one open Development Slot). One whose Development Slot is filled by Development "Farm". Farm has a single Effect, based on a trigger. On every Development Phase: Gain 2 Gold.
- One Population with Archtype Council
- Ten Gold
- Zero Happiness
- Zero Army Strength
- Zero Fortification Strength<|MERGE_RESOLUTION|>--- conflicted
+++ resolved
@@ -18,10 +18,6 @@
 - 2025-08-31: Use `rg` for code searches; `grep -R` and `ls -R` are discouraged for performance.
 - 2025-08-31: Registries can validate entries with Zod schemas; invalid data will throw during `add`.
 - 2025-08-31: A quick Node script can scan content files to detect duplicate icons across actions, buildings, stats, population roles and developments.
-<<<<<<< HEAD
-=======
-- 2025-08-31: Buildings that unlock actions require an `action` effect formatter so they aren't marked as unimplemented in the UI.
->>>>>>> 7281e379
 - 2025-08-31: `npm run dev` prebuilds `@kingdom-builder/contents` via a `predev` script to avoid missing dist files.
 
 # Core Agent principles
