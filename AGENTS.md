--- conflicted
+++ resolved
@@ -23,15 +23,11 @@
 - 2025-08-31: `handleEndTurn` will not advance phases if a player has remaining AP; automated tests must spend or clear AP first.
 - 2025-09-02: Log entries include `playerId` so the web UI can style messages per player.
 - 2025-09-03: Player log text can reuse inactive player panel hues; dark mode should invert to lighter shades for readability.
-<<<<<<< HEAD
-- 2025-09-03: Player log text can reuse inactive player panel hues; dark mode should invert to lighter shades for readability.
 - 2025-09-05: To render full action cards for unlock effects, the `action:add` formatter should return the unlock text followed by `describeContent('action', id, ctx)`.
 - 2025-09-05: Summary entries with a `_hoist` flag are lifted outside installation wrappers.
-- 2025-09-07: Use a plain action label for `action:perform` summaries to avoid leaking sub-effects.
-=======
 - 2025-09-21: Exporting TS interfaces from React modules can trigger Vite Fast Refresh incompatibility; use type-only exports instead.
 - 2025-09-04: Use `rg --hidden` to search hidden directories like `.github`.
->>>>>>> 6d8687b9
+
 
 # Core Agent principles
 
