--- conflicted
+++ resolved
@@ -50,12 +50,7 @@
 - 2025-09-15: Requirement handlers return `true` or a message; `getActionRequirements` collects these messages for UI prompts.
 - 2025-09-16: Use `evaluator:compare` requirement to compare numeric evaluator outputs without custom handlers.
 - 2025-09-17: Derive requirement icons in the UI by parsing evaluator comparisons; see `getRequirementIcons` utility.
-<<<<<<< HEAD
-- 2025-09-18: `result_mod` accepts an `adjust` parameter to tweak evaluation gains like `transfer_pct`.
-- 2025-09-20: Resource transfers use evaluation key `transfer_pct:percent` for modifier targeting.
-=======
 - 2025-10-01: Shell starts without standard binaries in PATH; run `export PATH=/usr/local/sbin:/usr/local/bin:/usr/sbin:/usr/bin:/sbin:/bin` to restore.
->>>>>>> 9a0abf29
 
 # Core Agent principles
 
