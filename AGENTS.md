--- conflicted
+++ resolved
@@ -40,13 +40,10 @@
 - 2025-08-31: Content builders now chain `.id().name().icon()` and icons live on config entries; standalone info maps are deprecated.
 - 2025-08-31: Overview screen can pull icons from contents (e.g. ACTION_INFO, LAND_ICON) to keep keywords visually consistent.
 - 2025-08-31: PlayerState maintains `statsHistory` so stats returning to zero remain visible; initialize new non-zero stats accordingly.
-<<<<<<< HEAD
 - 2025-09-01: `stat:add_pct` effects honor a `round` setting like resources; use `round: 'up'` to keep strength stats integer and non-negative.
 - 2025-09-02: Scope result modifiers by tagging evaluators with an `id` (e.g. population id 'tax') and referencing it in the modifier's `evaluation`.
 - 2025-09-03: Use `diffStepSnapshots` instead of `diffSnapshots` when logging action results to capture resource source icons.
-=======
 - 2025-09-14: PlayerState auto-initializes stats by iterating over `Stat` keys; adding a new stat requires only updating the `Stat` map and providing getters/setters.
->>>>>>> a9769b0b
 
 # Core Agent principles
 
