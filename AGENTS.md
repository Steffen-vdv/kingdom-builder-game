--- conflicted
+++ resolved
@@ -19,25 +19,20 @@
 - 2025-08-31: Registries can validate entries with Zod schemas; invalid data will throw during `add`.
 - 2025-08-31: A quick Node script can scan content files to detect duplicate icons across actions, buildings, stats, population roles and developments.
 - 2025-08-31: `npm run dev` prebuilds `@kingdom-builder/contents` via a `predev` script to avoid missing dist files.
-- 2025-09-01: Player snapshots now require the engine context to include active passive IDs; use `snapshotPlayer(player, ctx)`.
+- 2025-08-31: Player snapshots now require the engine context to include active passive IDs; use `snapshotPlayer(player, ctx)`.
 - 2025-08-31: `handleEndTurn` will not advance phases if a player has remaining AP; automated tests must spend or clear AP first.
-- 2025-09-02: Log entries include `playerId` so the web UI can style messages per player.
-- 2025-09-03: Player log text can reuse inactive player panel hues; dark mode should invert to lighter shades for readability.
-- 2025-09-05: To render full action cards for unlock effects, the `action:add` formatter should return the unlock text followed by `describeContent('action', id, ctx)`.
-- 2025-09-05: Summary entries with a `_hoist` flag are lifted outside installation wrappers.
-- 2025-09-21: Exporting TS interfaces from React modules can trigger Vite Fast Refresh incompatibility; use type-only exports instead.
-- 2025-09-04: Use `rg --hidden` to search hidden directories like `.github`.
-<<<<<<< HEAD
-
-- 2025-09-24: Use `SLOT_ICON` from `@kingdom-builder/contents` for development slot requirement indicators.
-
+- 2025-08-31: Log entries include `playerId` so the web UI can style messages per player.
+- 2025-08-31: Player log text can reuse inactive player panel hues; dark mode should invert to lighter shades for readability.
+- 2025-08-31: To render full action cards for unlock effects, the `action:add` formatter should return the unlock text followed by `describeContent('action', id, ctx)`.
+- 2025-08-31: Summary entries with a `_hoist` flag are lifted outside installation wrappers.
+- 2025-08-31: Exporting TS interfaces from React modules can trigger Vite Fast Refresh incompatibility; use type-only exports instead.
+- 2025-08-31: Use `rg --hidden` to search hidden directories like `.github`.
+- 2025-08-31: Use `SLOT_ICON` from `@kingdom-builder/contents` for development slot requirement indicators.
 - 2025-08-31: Trigger handling now uses `collectTriggerEffects`; direct
   `runTrigger` helper has been removed. Switch the active player index when
   resolving triggers for non-active players.
-=======
 - 2025-08-31: `npm run test:coverage` requires `@vitest/coverage-v8`; install with `npm install --no-save @vitest/coverage-v8` if missing.
-- 2025-10-15: `performAction` returns sub-action traces via `ctx.actionTraces` for nested log attribution.
->>>>>>> d8413642
+- 2025-08-31: `performAction` returns sub-action traces via `ctx.actionTraces` for nested log attribution.
 
 # Core Agent principles
 
