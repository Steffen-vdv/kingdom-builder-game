# Knowledge sharing

## Maintain a discovery log

To streamline collaboration, the repository owner asks every agent to keep
track of any non-obvious discoveries made while completing their task. These
may include repository structure tips, tricky commands, or environment quirks
that required some investigation. Maintain this list during your work and, when
submitting a pull request, append your findings to the **Agent discovery log**
below.
Avoid logging the routine steps you performed, avoid logging updates related to your implementation; use the discovery log only for
non-obvious insights that will help future agents work more efficiently. Any updates or documentation related to your implementation should be plaecd in architectural/system design/system config documentation elsewhere.

## Agent discovery log

- 2025-08-31: Run tests with `npm run test:coverage >/tmp/unit.log 2>&1 && tail -n 100 /tmp/unit.log`; avoid running extra test commands.
- 2025-08-31: `git commit` triggers a Husky pre-commit hook running lint-staged, type checking, linting and tests.
- 2025-08-31: Use `rg` for code searches; `grep -R` and `ls -R` are discouraged for performance.
- 2025-08-31: Registries can validate entries with Zod schemas; invalid data will throw during `add`.
- 2025-08-31: A quick Node script can scan content files to detect duplicate icons across actions, buildings, stats, population roles and developments.
- 2025-08-31: `npm run dev` prebuilds `@kingdom-builder/contents` via a `predev` script to avoid missing dist files.
- 2025-09-01: Player snapshots now require the engine context to include active passive IDs; use `snapshotPlayer(player, ctx)`.
- 2025-08-31: `handleEndTurn` will not advance phases if a player has remaining AP; automated tests must spend or clear AP first.
- 2025-09-02: Log entries include `playerId` so the web UI can style messages per player.
- 2025-09-03: Player log text can reuse inactive player panel hues; dark mode should invert to lighter shades for readability.
- 2025-09-05: To render full action cards for unlock effects, the `action:add` formatter should return the unlock text followed by `describeContent('action', id, ctx)`.
- 2025-09-05: Summary entries with a `_hoist` flag are lifted outside installation wrappers.
- 2025-09-21: Exporting TS interfaces from React modules can trigger Vite Fast Refresh incompatibility; use type-only exports instead.
- 2025-09-04: Use `rg --hidden` to search hidden directories like `.github`.
<<<<<<< HEAD
- 2025-08-31: `npm run test:coverage` requires `@vitest/coverage-v8`; install with `npm install --no-save @vitest/coverage-v8` if missing.
- 2025-10-15: `performAction` returns sub-action traces via `ctx.actionTraces` for nested log attribution.
- 2025-10-16: Filter top-level log diffs by icon and label to prevent duplicate sub-action entries.
=======

- 2025-08-31: Trigger handling now uses `collectTriggerEffects`; direct
  `runTrigger` helper has been removed. Switch the active player index when
  resolving triggers for non-active players.
>>>>>>> f70ba4be

# Core Agent principles

We are gradually, step by step, implementing a digital game. You can refer to the README.md for a summary of the game's general format and objective. The goal of Agents working on this project is to help structure the repository in such a way that we make progress towards our end-goal: A fully functional, robust, elegant and _extensible_ game. This is _not_ a type of game where we hardcode most things, stick to one config, and the game is done and forgotten. This game must be heavily configurable, possibly later by players themselves through a game config editor, but initially by ourselves for heavy AB & game design testing. We must be able to change nearly anything at a whim - Change configs, add buildings, add actions, invent new effects, invent new ratio's and thresholds for things, and so on.

Therefore, the main mission for agents is to understand the intended game, and it's mechanics/terminology, very well. This is necessary in order to build a proper abstract, extensible system that allows us to make changes to the game's configuration by just changing some simple configs (rather than needing to update tens of if-statements everywhere). Therefore, in this project, we focus on very correct architecture, structure, separation, and a correct implementation of principles such as OOP, SOLID, DRY, YAGNI, KISS, and so on. When in doubt, over-engineering is the answer, because later I will invent a new Building and I will want to configure it myself with some unique combination of costs/requirements/effects and it should 'just work' as it is being carried by systems that understand such concepts.

Full game information can be read below.

# Default content

Engine logic is decoupled from game data. The default configuration lives in
`packages/contents`; supply those registries to `createEngine` or provide your
own to experiment with new actions, buildings and more.

# Reference documents

- [CONTRIBUTING](CONTRIBUTING/AGENTS.md)
- [ARCHITECTURE](docs/architecture/AGENTS.md)
- [CODE_STANDARDS](docs/code_standards/AGENTS.md)
- [FRONTEND_TRANSLATION](docs/frontend_translation/AGENTS.md)

# Abstraction guidelines

- Model behaviour through formal **Triggers** and **Effects**. Avoid hard coded fields such as `apOnUpkeep`; instead, wire rules through the central effect system so that any trigger can resolve any effect.
- When writing tests, derive expectations from the active configuration or from a mocked registry. Do not hard code numeric values like `toBe(10)` when the value comes from config; fetch it from the registry so tests continue to pass if configs change.
- Prefer composing behaviour via registries that can be overridden in tests. This keeps the engine flexible and showcases how new content can be added without touching core code.
- Use **Evaluators** to orchestrate conditional or iterative logic. Effects may include an `evaluator` and nested `effects`; the evaluator resolves to a value controlling how many times the sub-effects run. For example, `{ evaluator: { type: "development", params: { id: "farm" } }, effects: [{ type: "resource", method: "add", params: { key: "gold", amount: 2 } }] }` applies the resource gain per matching development.
- Define leaf effects with `type` and `method` keys to separate domains (Resource, Stat, Land, etc.) from operations (add, remove, till...). This keeps params well-typed and enables a uniform effect registry.

# Testing guidelines

Tests live in:

- `packages/engine/tests` for unit tests
- `tests/integration` for integration tests

To run the test suite and capture a reliable summary without redundant
checks, execute:

```sh
npm run test:coverage >/tmp/unit.log 2>&1 && tail -n 100 /tmp/unit.log
```

This command runs the tests with coverage and saves the output to
`/tmp/unit.log`. The `tail` command prints the final portion of the log so
you can quickly confirm whether tests passed or inspect any failures.

**Run no additional manual tests.** Execute only the command above,
verify the tail output looks correct, and proceed without running any
extra test or build commands.

The pre-commit hook already runs `lint-staged`, type checking, linting, and
`npm test` (which triggers a `pretest` step). Running `npm test` manually
would repeat those checks. GitHub Actions executes `npm run test:coverage`
and `npm run build` for each pull request. Run these scripts locally only
when debugging or when changes could affect them. See
[CONTRIBUTING](CONTRIBUTING/AGENTS.md) for details.

# Game overview

The game consists of two players, player A and B. Player A always goes first. Player B gains an additional Action Point (AP) in their first turn to compensate.

# Game phasing

The game is played in turns. Each turn has three phases; Development Phase, Upkeep Phase, Main Phase. Players take turns going through the phases. First Player A goes through Development phase, then Player B goes through Development Phase, then Player A through Upkeep Phase, then player B through Upkeep Phase. If a decision needs to be made by a player in one of these phases, the game halts until the decision has been made. Finally, Player A and B simultaneously go through Main Phase, which is where they can pick their action(s) for their turn. Both players choose their actions, during the Main Phase, simultaneously. They do so in secret. The action(s) are locked in the moment both players have committed their action(s). Then, the Actions play out for Player A first, in the order Player A chose. Then, the actions for Player B play out, in the order player B chose.

# Core mechanic definitions

- Actions can have Cost(s), Requirement(s) and Effect(s). An Action always has at least one Effect. However, an Action does not necessarily require a Cost or a Requirement to function.
- Costs, Requirements and Effects each hook into the same core systems we call Resources, Land, Buildings, Developments and Stats.
- A Resource is something tangible that behaves like a currency, they fluxuate up and down and can be obtained and consumed. Examples are Gold, Action Points, Happiness and Castle HP.
- A Building is a construction that provides one or more passive bonuses (Effect(s) throughout the game.
- Land is real estate surrounding the Castle that Developments can be placed on. A Land tile starts out with one Development Slot. More Development Slots can be unlocked per Land tile later through certain Effects (typically incurred by Actions).
- A Development Slot is a spot where Developments can be made on. A Development Slot is always tied to a particular Land tile.
- A Development takes place on a Development Slot, on a particular Land tile. Developments have an Effect when installed, either one-time or persistent.
- Stats are different from Resources in the sense that they indicate a stat of something, and are not necessarily tangible resources. For example, Max Population is a stat. Current Population is also a stat. This stat is tracked by adding the number of Houses (a type of Development), adding +1 for the Castle, and adding any active Buildings which have a House slot inside them.

# Core mechanic definitions, part 2

Back to Actions - An Action can have three things: Zero or more Costs, zero or more Requirements and one or more effects.

- A Cost can be any Resource. So Gold, AP, Happiness and Castle HP. The configured amount of that Resource is then consumed when the Action is played.
- A Requirement can be anything - A Resource, a Stat, a Building, etc. For example, some Actions may only be played when the player has at least one Population Slot remaining (Max Pop > Cur Pop).
- An Effect can also be nearly anything. It can increase or consume a resource once. It can also increase or consume a resource periodically on some trigger (for example, 'at start of upkeep', or 'every time you gain happiness', or 'every time you are attacked'). An Effect can also trigger an Action, in which case the Cost of that Action is foregone, as the Cost of an Action is only incurred when a player manually performs the Action, not when the Action is performed as part of some triggered Effect.

# Effects, deeper

We have Trigger Effects and Global Effects. The former was explained in section above. The latter however, Global Effects, are ongoing at any given time, and usually hook into other Effects. One such Effect could be "All Gold gain increased by 25%", which should trigger every time a "gold gain" effect is triggered, and modify it's amount.

# Population

Finally, we have Population, which is made up of four archtypes: Council, Army Commander, Fortifier and Citizen. Certain Actions can create Population, or change the Archtype of a Population member. Each Population member has one or more Effects, again with specific triggers or global. For example, the Council generates one AP at the end of every Development Phase (trigger effect). The Army Commander passively provides 1 Army Strength (a stat) (global effect, active at all times). When the Army Commander is relieved from his position, this global effect is removed. The Army Commander also permanently grows the current Army Strength by 25% of it's current size, at every Development Phase (trigger effect, permanent stat change). Even if the Army Commander is removed afterwards, this stat change stays - it was a one-time stat increase, not one tingent on his continued existence.

# Start of game setup

The game starts with each player having:

- Castle, with 10 Health.
- Max Population Stat = 1
- Two Land tiles. One empty (one open Development Slot). One whose Development Slot is filled by Development "Farm". Farm has a single Effect, based on a trigger. On every Development Phase: Gain 2 Gold.
- One Population with Archtype Council
- Ten Gold
- Zero Happiness
- Zero Army Strength
- Zero Fortification Strength<|MERGE_RESOLUTION|>--- conflicted
+++ resolved
@@ -27,16 +27,8 @@
 - 2025-09-05: Summary entries with a `_hoist` flag are lifted outside installation wrappers.
 - 2025-09-21: Exporting TS interfaces from React modules can trigger Vite Fast Refresh incompatibility; use type-only exports instead.
 - 2025-09-04: Use `rg --hidden` to search hidden directories like `.github`.
-<<<<<<< HEAD
 - 2025-08-31: `npm run test:coverage` requires `@vitest/coverage-v8`; install with `npm install --no-save @vitest/coverage-v8` if missing.
 - 2025-10-15: `performAction` returns sub-action traces via `ctx.actionTraces` for nested log attribution.
-- 2025-10-16: Filter top-level log diffs by icon and label to prevent duplicate sub-action entries.
-=======
-
-- 2025-08-31: Trigger handling now uses `collectTriggerEffects`; direct
-  `runTrigger` helper has been removed. Switch the active player index when
-  resolving triggers for non-active players.
->>>>>>> f70ba4be
 
 # Core Agent principles
 
