# Knowledge sharing

## Maintain a discovery log

To streamline collaboration, the repository owner asks every agent to keep
track of any non-obvious discoveries made while completing their task. These
may include repository structure tips, tricky commands, or environment quirks
that required some investigation. Maintain this list during your work and, when
submitting a pull request, append your findings to the **Agent discovery log**
below.
Avoid logging the routine steps you performed, avoid logging updates related to your implementation; use the discovery log only for
non-obvious insights that will help future agents work more efficiently. Any updates or documentation related to your implementation should be plaecd in architectural/system design/system config documentation elsewhere.

## Agent discovery log

- 2025-08-31: Run tests with `npm run test:coverage >/tmp/unit.log 2>&1 && tail -n 100 /tmp/unit.log`; avoid running extra test commands.
- 2025-08-31: `git commit` triggers a Husky pre-commit hook running lint-staged, type checking, linting and tests.
- 2025-08-31: Use `rg` for code searches; `grep -R` and `ls -R` are discouraged for performance.
- 2025-08-31: Registries can validate entries with Zod schemas; invalid data will throw during `add`.
- 2025-08-31: A quick Node script can scan content files to detect duplicate icons across actions, buildings, stats, population roles and developments.
- 2025-08-31: `npm run dev` prebuilds `@kingdom-builder/contents` via a `predev` script to avoid missing dist files.
- 2025-08-31: Player snapshots now require the engine context to include active passive IDs; use `snapshotPlayer(player, ctx)`.
- 2025-08-31: `handleEndTurn` will not advance phases if a player has remaining AP; automated tests must spend or clear AP first.
- 2025-08-31: Log entries include `playerId` so the web UI can style messages per player.
- 2025-08-31: Player log text can reuse inactive player panel hues; dark mode should invert to lighter shades for readability.
- 2025-08-31: To render full action cards for unlock effects, the `action:add` formatter should return the unlock text followed by `describeContent('action', id, ctx)`.
- 2025-08-31: Summary entries with a `_hoist` flag are lifted outside installation wrappers.
- 2025-08-31: Exporting TS interfaces from React modules can trigger Vite Fast Refresh incompatibility; use type-only exports instead.
- 2025-08-31: Use `rg --hidden` to search hidden directories like `.github`.
- 2025-08-31: Use `SLOT_ICON` from `@kingdom-builder/contents` for development slot requirement indicators.
- 2025-08-31: Trigger handling now uses `collectTriggerEffects`; direct
  `runTrigger` helper has been removed. Switch the active player index when
  resolving triggers for non-active players.
- 2025-08-31: `npm run test:coverage` requires `@vitest/coverage-v8`; install with `npm install --no-save @vitest/coverage-v8` if missing.
- 2025-08-31: `performAction` returns sub-action traces via `ctx.actionTraces` for nested log attribution.
- 2025-08-31: Overview screen can pull icons from contents (e.g. ACTION_INFO, LAND_ICON) to keep keywords visually consistent.
<<<<<<< HEAD
- 2025-08-31: Only flag nested system actions with `_desc` when referenced (e.g. unlocked); performed sub-actions stay in the Effects section.
=======
- 2025-08-31: PlayerState maintains `statsHistory` so stats returning to zero remain visible; initialize new non-zero stats accordingly.
- 2025-09-01: `stat:add_pct` effects honor a `round` setting like resources; use `round: 'up'` to keep strength stats integer and non-negative.
>>>>>>> 7ee6130f

# Core Agent principles

We are gradually, step by step, implementing a digital game. You can refer to the README.md for a summary of the game's general format and objective. The goal of Agents working on this project is to help structure the repository in such a way that we make progress towards our end-goal: A fully functional, robust, elegant and _extensible_ game. This is _not_ a type of game where we hardcode most things, stick to one config, and the game is done and forgotten. This game must be heavily configurable, possibly later by players themselves through a game config editor, but initially by ourselves for heavy AB & game design testing. We must be able to change nearly anything at a whim - Change configs, add buildings, add actions, invent new effects, invent new ratio's and thresholds for things, and so on.

Therefore, the main mission for agents is to understand the intended game, and it's mechanics/terminology, very well. This is necessary in order to build a proper abstract, extensible system that allows us to make changes to the game's configuration by just changing some simple configs (rather than needing to update tens of if-statements everywhere). Therefore, in this project, we focus on very correct architecture, structure, separation, and a correct implementation of principles such as OOP, SOLID, DRY, YAGNI, KISS, and so on. When in doubt, over-engineering is the answer, because later I will invent a new Building and I will want to configure it myself with some unique combination of costs/requirements/effects and it should 'just work' as it is being carried by systems that understand such concepts.

Full game information can be read below.

# Default content

Engine logic is decoupled from game data. The default configuration lives in
`packages/contents`; supply those registries to `createEngine` or provide your
own to experiment with new actions, buildings and more.

# Reference documents

- [CONTRIBUTING](CONTRIBUTING/AGENTS.md)
- [ARCHITECTURE](docs/architecture/AGENTS.md)
- [CODE_STANDARDS](docs/code_standards/AGENTS.md)
- [FRONTEND_TRANSLATION](docs/frontend_translation/AGENTS.md)

# Abstraction guidelines

- Model behaviour through formal **Triggers** and **Effects**. Avoid hard coded fields such as `apOnUpkeep`; instead, wire rules through the central effect system so that any trigger can resolve any effect.
- When writing tests, derive expectations from the active configuration or from a mocked registry. Do not hard code numeric values like `toBe(10)` when the value comes from config; fetch it from the registry so tests continue to pass if configs change.
- Prefer composing behaviour via registries that can be overridden in tests. This keeps the engine flexible and showcases how new content can be added without touching core code.
- Use **Evaluators** to orchestrate conditional or iterative logic. Effects may include an `evaluator` and nested `effects`; the evaluator resolves to a value controlling how many times the sub-effects run. For example, `{ evaluator: { type: "development", params: { id: "farm" } }, effects: [{ type: "resource", method: "add", params: { key: "gold", amount: 2 } }] }` applies the resource gain per matching development.
- Define leaf effects with `type` and `method` keys to separate domains (Resource, Stat, Land, etc.) from operations (add, remove, till...). This keeps params well-typed and enables a uniform effect registry.

# Testing guidelines

Tests live in:

- `packages/engine/tests` for unit tests
- `tests/integration` for integration tests

To run the test suite and capture a reliable summary without redundant
checks, execute:

```sh
npm run test:coverage >/tmp/unit.log 2>&1 && tail -n 100 /tmp/unit.log
```

This command runs the tests with coverage and saves the output to
`/tmp/unit.log`. The `tail` command prints the final portion of the log so
you can quickly confirm whether tests passed or inspect any failures.

**Run no additional manual tests.** Execute only the command above,
verify the tail output looks correct, and proceed without running any
extra test or build commands.

The pre-commit hook already runs `lint-staged`, type checking, linting, and
`npm test` (which triggers a `pretest` step). Running `npm test` manually
would repeat those checks. GitHub Actions executes `npm run test:coverage`
and `npm run build` for each pull request. Run these scripts locally only
when debugging or when changes could affect them. See
[CONTRIBUTING](CONTRIBUTING/AGENTS.md) for details.

# Game overview

The game consists of two players, player A and B. Player A always goes first. Player B gains an additional Action Point (AP) in their first turn to compensate.

# Game phasing

The game is played in turns. Each turn has three phases; Development Phase, Upkeep Phase, Main Phase. Players take turns going through the phases. First Player A goes through Development phase, then Player B goes through Development Phase, then Player A through Upkeep Phase, then player B through Upkeep Phase. If a decision needs to be made by a player in one of these phases, the game halts until the decision has been made. Finally, Player A and B simultaneously go through Main Phase, which is where they can pick their action(s) for their turn. Both players choose their actions, during the Main Phase, simultaneously. They do so in secret. The action(s) are locked in the moment both players have committed their action(s). Then, the Actions play out for Player A first, in the order Player A chose. Then, the actions for Player B play out, in the order player B chose.

# Core mechanic definitions

- Actions can have Cost(s), Requirement(s) and Effect(s). An Action always has at least one Effect. However, an Action does not necessarily require a Cost or a Requirement to function.
- Costs, Requirements and Effects each hook into the same core systems we call Resources, Land, Buildings, Developments and Stats.
- A Resource is something tangible that behaves like a currency, they fluxuate up and down and can be obtained and consumed. Examples are Gold, Action Points, Happiness and Castle HP.
- A Building is a construction that provides one or more passive bonuses (Effect(s) throughout the game.
- Land is real estate surrounding the Castle that Developments can be placed on. A Land tile starts out with one Development Slot. More Development Slots can be unlocked per Land tile later through certain Effects (typically incurred by Actions).
- A Development Slot is a spot where Developments can be made on. A Development Slot is always tied to a particular Land tile.
- A Development takes place on a Development Slot, on a particular Land tile. Developments have an Effect when installed, either one-time or persistent.
- Stats are different from Resources in the sense that they indicate a stat of something, and are not necessarily tangible resources. For example, Max Population is a stat. Current Population is also a stat. This stat is tracked by adding the number of Houses (a type of Development), adding +1 for the Castle, and adding any active Buildings which have a House slot inside them.

# Core mechanic definitions, part 2

Back to Actions - An Action can have three things: Zero or more Costs, zero or more Requirements and one or more effects.

- A Cost can be any Resource. So Gold, AP, Happiness and Castle HP. The configured amount of that Resource is then consumed when the Action is played.
- A Requirement can be anything - A Resource, a Stat, a Building, etc. For example, some Actions may only be played when the player has at least one Population Slot remaining (Max Pop > Cur Pop).
- An Effect can also be nearly anything. It can increase or consume a resource once. It can also increase or consume a resource periodically on some trigger (for example, 'at start of upkeep', or 'every time you gain happiness', or 'every time you are attacked'). An Effect can also trigger an Action, in which case the Cost of that Action is foregone, as the Cost of an Action is only incurred when a player manually performs the Action, not when the Action is performed as part of some triggered Effect.

# Effects, deeper

We have Trigger Effects and Global Effects. The former was explained in section above. The latter however, Global Effects, are ongoing at any given time, and usually hook into other Effects. One such Effect could be "All Gold gain increased by 25%", which should trigger every time a "gold gain" effect is triggered, and modify it's amount.

# Population

Finally, we have Population, which is made up of four archtypes: Council, Army Commander, Fortifier and Citizen. Certain Actions can create Population, or change the Archtype of a Population member. Each Population member has one or more Effects, again with specific triggers or global. For example, the Council generates one AP at the end of every Development Phase (trigger effect). The Army Commander passively provides 1 Army Strength (a stat) (global effect, active at all times). When the Army Commander is relieved from his position, this global effect is removed. The Army Commander also permanently grows the current Army Strength by 25% of it's current size, at every Development Phase (trigger effect, permanent stat change). Even if the Army Commander is removed afterwards, this stat change stays - it was a one-time stat increase, not one tingent on his continued existence.

# Start of game setup

The game starts with each player having:

- Castle, with 10 Health.
- Max Population Stat = 1
- Two Land tiles. One empty (one open Development Slot). One whose Development Slot is filled by Development "Farm". Farm has a single Effect, based on a trigger. On every Development Phase: Gain 2 Gold.
- One Population with Archtype Council
- Ten Gold
- Zero Happiness
- Zero Army Strength
- Zero Fortification Strength<|MERGE_RESOLUTION|>--- conflicted
+++ resolved
@@ -34,12 +34,8 @@
 - 2025-08-31: `npm run test:coverage` requires `@vitest/coverage-v8`; install with `npm install --no-save @vitest/coverage-v8` if missing.
 - 2025-08-31: `performAction` returns sub-action traces via `ctx.actionTraces` for nested log attribution.
 - 2025-08-31: Overview screen can pull icons from contents (e.g. ACTION_INFO, LAND_ICON) to keep keywords visually consistent.
-<<<<<<< HEAD
-- 2025-08-31: Only flag nested system actions with `_desc` when referenced (e.g. unlocked); performed sub-actions stay in the Effects section.
-=======
 - 2025-08-31: PlayerState maintains `statsHistory` so stats returning to zero remain visible; initialize new non-zero stats accordingly.
 - 2025-09-01: `stat:add_pct` effects honor a `round` setting like resources; use `round: 'up'` to keep strength stats integer and non-negative.
->>>>>>> 7ee6130f
 
 # Core Agent principles
 
