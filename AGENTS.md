# Knowledge sharing

## Maintain a discovery log

To streamline collaboration, the repository owner asks every agent to keep
track of any non-obvious discoveries made while completing their task. These
may include repository structure tips, tricky commands, or environment quirks
that required some investigation. Maintain this list during your work and, when
submitting a pull request, append your findings to the **Agent discovery log**
below.

## Agent discovery log

- 2025-08-31: Run tests with `npm run test:coverage >/tmp/unit.log 2>&1 && tail -n 100 /tmp/unit.log`; avoid running extra test commands.
- 2025-08-31: `git commit` triggers a Husky pre-commit hook running lint-staged, type checking, linting and tests.
- 2025-08-31: Use `rg` for code searches; `grep -R` and `ls -R` are discouraged for performance.
<<<<<<< HEAD
- 2025-08-31: Registries can validate entries with Zod schemas; invalid data will throw during `add`.
=======
- 2025-08-31: A quick Node script can scan content files to detect duplicate icons across actions, buildings, stats, population roles and developments.
>>>>>>> 9cc85269

# Core Agent principles

We are gradually, step by step, implementing a digital game. You can refer to the README.md for a summary of the game's general format and objective. The goal of Agents working on this project is to help structure the repository in such a way that we make progress towards our end-goal: A fully functional, robust, elegant and _extensible_ game. This is _not_ a type of game where we hardcode most things, stick to one config, and the game is done and forgotten. This game must be heavily configurable, possibly later by players themselves through a game config editor, but initially by ourselves for heavy AB & game design testing. We must be able to change nearly anything at a whim - Change configs, add buildings, add actions, invent new effects, invent new ratio's and thresholds for things, and so on.

Therefore, the main mission for agents is to understand the intended game, and it's mechanics/terminology, very well. This is necessary in order to build a proper abstract, extensible system that allows us to make changes to the game's configuration by just changing some simple configs (rather than needing to update tens of if-statements everywhere). Therefore, in this project, we focus on very correct architecture, structure, separation, and a correct implementation of principles such as OOP, SOLID, DRY, YAGNI, KISS, and so on. When in doubt, over-engineering is the answer, because later I will invent a new Building and I will want to configure it myself with some unique combination of costs/requirements/effects and it should 'just work' as it is being carried by systems that understand such concepts.

Full game information can be read below.

# Default content

Engine logic is decoupled from game data. The default configuration lives in
`packages/contents`; supply those registries to `createEngine` or provide your
own to experiment with new actions, buildings and more.

# Reference documents

- [CONTRIBUTING](CONTRIBUTING/AGENTS.md)
- [ARCHITECTURE](docs/architecture/AGENTS.md)
- [CODE_STANDARDS](docs/code_standards/AGENTS.md)
- [FRONTEND_TRANSLATION](docs/frontend_translation/AGENTS.md)

# Abstraction guidelines

- Model behaviour through formal **Triggers** and **Effects**. Avoid hard coded fields such as `apOnUpkeep`; instead, wire rules through the central effect system so that any trigger can resolve any effect.
- When writing tests, derive expectations from the active configuration or from a mocked registry. Do not hard code numeric values like `toBe(10)` when the value comes from config; fetch it from the registry so tests continue to pass if configs change.
- Prefer composing behaviour via registries that can be overridden in tests. This keeps the engine flexible and showcases how new content can be added without touching core code.
- Use **Evaluators** to orchestrate conditional or iterative logic. Effects may include an `evaluator` and nested `effects`; the evaluator resolves to a value controlling how many times the sub-effects run. For example, `{ evaluator: { type: "development", params: { id: "farm" } }, effects: [{ type: "resource", method: "add", params: { key: "gold", amount: 2 } }] }` applies the resource gain per matching development.
- Define leaf effects with `type` and `method` keys to separate domains (Resource, Stat, Land, etc.) from operations (add, remove, till...). This keeps params well-typed and enables a uniform effect registry.

# Testing guidelines

Tests live in:

- `packages/engine/tests` for unit tests
- `tests/integration` for integration tests

To run the test suite and capture a reliable summary without redundant
checks, execute:

```sh
npm run test:coverage >/tmp/unit.log 2>&1 && tail -n 100 /tmp/unit.log
```

This command runs the tests with coverage and saves the output to
`/tmp/unit.log`. The `tail` command prints the final portion of the log so
you can quickly confirm whether tests passed or inspect any failures.

**Run no additional manual tests.** Execute only the command above,
verify the tail output looks correct, and proceed without running any
extra test or build commands.

The pre-commit hook already runs `lint-staged`, type checking, linting, and
`npm test` (which triggers a `pretest` step). Running `npm test` manually
would repeat those checks. GitHub Actions executes `npm run test:coverage`
and `npm run build` for each pull request. Run these scripts locally only
when debugging or when changes could affect them. See
[CONTRIBUTING](CONTRIBUTING/AGENTS.md) for details.

# Game overview

The game consists of two players, player A and B. Player A always goes first. Player B gains an additional Action Point (AP) in their first turn to compensate.

# Game phasing

The game is played in turns. Each turn has three phases; Development Phase, Upkeep Phase, Main Phase. Players take turns going through the phases. First Player A goes through Development phase, then Player B goes through Development Phase, then Player A through Upkeep Phase, then player B through Upkeep Phase. If a decision needs to be made by a player in one of these phases, the game halts until the decision has been made. Finally, Player A and B simultaneously go through Main Phase, which is where they can pick their action(s) for their turn. Both players choose their actions, during the Main Phase, simultaneously. They do so in secret. The action(s) are locked in the moment both players have committed their action(s). Then, the Actions play out for Player A first, in the order Player A chose. Then, the actions for Player B play out, in the order player B chose.

# Core mechanic definitions

- Actions can have Cost(s), Requirement(s) and Effect(s). An Action always has at least one Effect. However, an Action does not necessarily require a Cost or a Requirement to function.
- Costs, Requirements and Effects each hook into the same core systems we call Resources, Land, Buildings, Developments and Stats.
- A Resource is something tangible that behaves like a currency, they fluxuate up and down and can be obtained and consumed. Examples are Gold, Action Points, Happiness and Castle HP.
- A Building is a construction that provides one or more passive bonuses (Effect(s) throughout the game.
- Land is real estate surrounding the Castle that Developments can be placed on. A Land tile starts out with one Development Slot. More Development Slots can be unlocked per Land tile later through certain Effects (typically incurred by Actions).
- A Development Slot is a spot where Developments can be made on. A Development Slot is always tied to a particular Land tile.
- A Development takes place on a Development Slot, on a particular Land tile. Developments have an Effect when installed, either one-time or persistent.
- Stats are different from Resources in the sense that they indicate a stat of something, and are not necessarily tangible resources. For example, Max Population is a stat. Current Population is also a stat. This stat is tracked by adding the number of Houses (a type of Development), adding +1 for the Castle, and adding any active Buildings which have a House slot inside them.

# Core mechanic definitions, part 2

Back to Actions - An Action can have three things: Zero or more Costs, zero or more Requirements and one or more effects.

- A Cost can be any Resource. So Gold, AP, Happiness and Castle HP. The configured amount of that Resource is then consumed when the Action is played.
- A Requirement can be anything - A Resource, a Stat, a Building, etc. For example, some Actions may only be played when the player has at least one Population Slot remaining (Max Pop > Cur Pop).
- An Effect can also be nearly anything. It can increase or consume a resource once. It can also increase or consume a resource periodically on some trigger (for example, 'at start of upkeep', or 'every time you gain happiness', or 'every time you are attacked'). An Effect can also trigger an Action, in which case the Cost of that Action is foregone, as the Cost of an Action is only incurred when a player manually performs the Action, not when the Action is performed as part of some triggered Effect.

# Effects, deeper

We have Trigger Effects and Global Effects. The former was explained in section above. The latter however, Global Effects, are ongoing at any given time, and usually hook into other Effects. One such Effect could be "All Gold gain increased by 25%", which should trigger every time a "gold gain" effect is triggered, and modify it's amount.

# Population

Finally, we have Population, which is made up of four archtypes: Council, Army Commander, Fortifier and Citizen. Certain Actions can create Population, or change the Archtype of a Population member. Each Population member has one or more Effects, again with specific triggers or global. For example, the Council generates one AP at the end of every Development Phase (trigger effect). The Army Commander passively provides 1 Army Strength (a stat) (global effect, active at all times). When the Army Commander is relieved from his position, this global effect is removed. The Army Commander also permanently grows the current Army Strength by 25% of it's current size, at every Development Phase (trigger effect, permanent stat change). Even if the Army Commander is removed afterwards, this stat change stays - it was a one-time stat increase, not one tingent on his continued existence.

# Start of game setup

The game starts with each player having:

- Castle, with 10 Health.
- Max Population Stat = 1
- Two Land tiles. One empty (one open Development Slot). One whose Development Slot is filled by Development "Farm". Farm has a single Effect, based on a trigger. On every Development Phase: Gain 2 Gold.
- One Population with Archtype Council
- Ten Gold
- Zero Happiness
- Zero Army Strength
- Zero Fortification Strength<|MERGE_RESOLUTION|>--- conflicted
+++ resolved
@@ -14,11 +14,8 @@
 - 2025-08-31: Run tests with `npm run test:coverage >/tmp/unit.log 2>&1 && tail -n 100 /tmp/unit.log`; avoid running extra test commands.
 - 2025-08-31: `git commit` triggers a Husky pre-commit hook running lint-staged, type checking, linting and tests.
 - 2025-08-31: Use `rg` for code searches; `grep -R` and `ls -R` are discouraged for performance.
-<<<<<<< HEAD
 - 2025-08-31: Registries can validate entries with Zod schemas; invalid data will throw during `add`.
-=======
 - 2025-08-31: A quick Node script can scan content files to detect duplicate icons across actions, buildings, stats, population roles and developments.
->>>>>>> 9cc85269
 
 # Core Agent principles
 
