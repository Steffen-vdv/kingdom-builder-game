--- conflicted
+++ resolved
@@ -23,11 +23,8 @@
 - 2025-08-31: `handleEndTurn` will not advance phases if a player has remaining AP; automated tests must spend or clear AP first.
 - 2025-09-02: Log entries include `playerId` so the web UI can style messages per player.
 - 2025-09-03: Player log text can reuse inactive player panel hues; dark mode should invert to lighter shades for readability.
-<<<<<<< HEAD
 - 2025-09-21: Exporting TS interfaces from React modules can trigger Vite Fast Refresh incompatibility; use type-only exports instead.
-=======
 - 2025-09-04: Use `rg --hidden` to search hidden directories like `.github`.
->>>>>>> 31a15561
 
 # Core Agent principles
 
