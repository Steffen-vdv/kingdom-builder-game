--- conflicted
+++ resolved
@@ -66,15 +66,12 @@
 - 2025-10-10: `action:perform` handler automatically snapshots for action traces, so nested manual snapshotting is redundant.
 - 2025-10-11: Building stat bonuses should use `PassiveMethods.ADD` with a unique id to tie their effects to the building's existence.
 - 2025-10-19: Population labels are defined in `packages/contents/src/populationRoles.ts` for UI display.
-<<<<<<< HEAD
 - 2025-08-31: `attack:perform` effect parameters `ignoreAbsorption`, `ignoreFortification` and nested `onCastleDamage` effects require dedicated web formatter for player-facing text.
 - 2025-08-31: Merge attacker and defender on-damage summaries by tagging items "for you" or "for opponent" instead of separate groups.
 - 2025-08-31: Compact on-damage summaries further by prefixing entries with "You" or "Opponent".
 - 2025-08-31: Suffix on-damage summary items with "for you"/"for opponent" to keep icons leading each line.
-=======
 - 2025-10-23: Summary entries with a `_desc` flag appear under the Description section.
 - 2025-10-29: Phase icons live in `PHASES`; grab them with `PHASES.find(p => p.id === id)?.icon` for overview displays.
->>>>>>> e60c0e2b
 
 # Core Agent principles
 
