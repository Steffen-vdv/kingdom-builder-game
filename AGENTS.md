--- conflicted
+++ resolved
@@ -19,12 +19,8 @@
 - 2025-08-31: Registries can validate entries with Zod schemas; invalid data will throw during `add`.
 - 2025-08-31: A quick Node script can scan content files to detect duplicate icons across actions, buildings, stats, population roles and developments.
 - 2025-08-31: `npm run dev` prebuilds `@kingdom-builder/contents` via a `predev` script to avoid missing dist files.
-<<<<<<< HEAD
-- 2025-09-01: Player snapshots now require the engine context to include active passive IDs; use `snapshotPlayer(player, ctx)`.
 - 2025-09-02: Log entries include `playerId` so the web UI can style messages per player.
 - 2025-09-03: Player log text can reuse inactive player panel hues; dark mode should invert to lighter shades for readability.
-=======
->>>>>>> 29f685c0
 
 # Core Agent principles
 
