--- conflicted
+++ resolved
@@ -8,8 +8,10 @@
 that required some investigation. Maintain this list during your work and, when
 submitting a pull request, append your findings to the **Agent discovery log**
 below.
-Avoid logging the routine steps you performed, avoid logging updates related to your implementation; use the discovery log only for
-non-obvious insights that will help future agents work more efficiently. Any updates or documentation related to your implementation should be plaecd in architectural/system design/system config documentation elsewhere.
+
+Avoid logging the routine steps you performed, avoid logging updates related to your implementation. 
+Use the discovery log only for non-obvious insights that will help future agents work more efficiently. 
+Attach the date of your update as a prefix to your log entry.
 
 ## Agent discovery log
 
@@ -33,14 +35,11 @@
   resolving triggers for non-active players.
 - 2025-08-31: `npm run test:coverage` requires `@vitest/coverage-v8`; install with `npm install --no-save @vitest/coverage-v8` if missing.
 - 2025-08-31: `performAction` returns sub-action traces via `ctx.actionTraces` for nested log attribution.
-<<<<<<< HEAD
-- 2025-09-01: Use `buildInfo(registry, { id: icon })` to derive icon/label maps from content registries.
-- 2025-09-01: Compose effects with `effect(type, method).param(key, value)` to avoid manual `{ type, method, params }` objects.
-- 2025-09-02: Content builders now chain `.id().name().icon()` and icons live on config entries; standalone info maps are deprecated.
-=======
+- 2025-08-31: Use `buildInfo(registry, { id: icon })` to derive icon/label maps from content registries.
+- 2025-08-31: Compose effects with `effect(type, method).param(key, value)` to avoid manual `{ type, method, params }` objects.
+- 2025-08-31: Content builders now chain `.id().name().icon()` and icons live on config entries; standalone info maps are deprecated.
 - 2025-08-31: Overview screen can pull icons from contents (e.g. ACTION_INFO, LAND_ICON) to keep keywords visually consistent.
 - 2025-08-31: PlayerState maintains `statsHistory` so stats returning to zero remain visible; initialize new non-zero stats accordingly.
->>>>>>> 6e835138
 
 # Core Agent principles
 
