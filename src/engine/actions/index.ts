import { Registry } from "../registry";
import { R } from "../state";
import type { CostBag } from "../services";

export type EffectDef = { type: string; params?: Record<string, any> };
export type ActionDef = {
  id: string;
  name: string;
  baseCosts?: CostBag;
  requirements?: ((ctx: import("../context").EngineContext) => true | string)[];
  effects: EffectDef[];
};

export function createActionRegistry() {
  const reg = new Registry<ActionDef>();
  reg.add("expand", {
    id: "expand",
    name: "Expand",
    baseCosts: { [R.gold]: 2 },
    effects: [
      { type: "add_land", params: { count: 1 } },
      { type: "add_resource", params: { key: R.happiness, amount: 1 } },
    ],
  });

  // A simple build action to acquire Town Charter in tests
  reg.add("build_town_charter", {
    id: "build_town_charter",
    name: "Build — Town Charter",
    baseCosts: { [R.gold]: 5 },
    effects: [ { type: "add_building", params: { id: "town_charter" } } ],
  });

<<<<<<< HEAD
  return reg;
}

export const ACTIONS = createActionRegistry();
=======
// A simple build action to acquire Town Charter in tests
ACTIONS.add("build_town_charter", {
  id: "build_town_charter",
  name: "Build — Town Charter",
  baseCosts: { [R.gold]: 5 },
  effects: [ { type: "add_building", params: { id: "town_charter" } } ],
});

ACTIONS.add("overwork", {
  id: "overwork",
  name: "Overwork",
  baseCosts: { [R.ap]: 0 }, // Free
  // TODO: +2 gold per Farm; -0.5 happiness per Farm (rounded up)
  effects: [],
});

ACTIONS.add("develop", {
  id: "develop",
  name: "Develop",
  baseCosts: { [R.gold]: 3 },
  // TODO: place House, Farm, Outpost, or Watchtower on land with an open slot
  effects: [],
});

ACTIONS.add("tax", {
  id: "tax",
  name: "Tax",
  baseCosts: { [R.ap]: 0 }, // Free
  // TODO: +4 gold per population; -0.5 happiness per population (rounded up)
  effects: [],
});

ACTIONS.add("reallocate", {
  id: "reallocate",
  name: "Reallocate",
  baseCosts: { [R.gold]: 5 },
  // TODO: move 1 population between roles; -1 happiness; adjust AP when moving to/from Council
  effects: [],
});

ACTIONS.add("raise_pop", {
  id: "raise_pop",
  name: "Raise Population",
  baseCosts: { [R.gold]: 5 },
  // TODO: requires free House; +1 population (assign immediately); +1 happiness; +1 AP if assigned to Council
  effects: [],
});

ACTIONS.add("royal_decree", {
  id: "royal_decree",
  name: "Royal Decree",
  baseCosts: { [R.gold]: 12 },
  // TODO: Expand → Till → Develop (House/Farm/Outpost/Watchtower), then -3 happiness
  effects: [],
});

ACTIONS.add("army_attack", {
  id: "army_attack",
  name: "Army Attack",
  baseCosts: { [R.ap]: 0 }, // Free
  // TODO: limited by number of Commanders; damage uses Army Strength with Absorption rules
  effects: [],
});

ACTIONS.add("hold_festival", {
  id: "hold_festival",
  name: "Hold Festival",
  baseCosts: { [R.gold]: 3 },
  // TODO: +2 happiness; cannot attack this turn; attacks against you double damage before absorption
  effects: [],
});

ACTIONS.add("plow", {
  id: "plow",
  name: "Plow",
  baseCosts: { [R.gold]: 6 },
  // TODO: requires Plow Workshop; Expand; Till; next action costs +2 gold
  effects: [],
});

ACTIONS.add("build", {
  id: "build",
  name: "Build",
  // TODO: choose a building to construct; costs vary by building
  effects: [],
});
>>>>>>> 4a939a96
<|MERGE_RESOLUTION|>--- conflicted
+++ resolved
@@ -13,6 +13,7 @@
 
 export function createActionRegistry() {
   const reg = new Registry<ActionDef>();
+  
   reg.add("expand", {
     id: "expand",
     name: "Expand",
@@ -31,96 +32,92 @@
     effects: [ { type: "add_building", params: { id: "town_charter" } } ],
   });
 
-<<<<<<< HEAD
+  // A simple build action to acquire Town Charter in tests
+  reg.add("build_town_charter", {
+    id: "build_town_charter",
+    name: "Build — Town Charter",
+    baseCosts: { [R.gold]: 5 },
+    effects: [ { type: "add_building", params: { id: "town_charter" } } ],
+  });
+
+  reg.add("overwork", {
+    id: "overwork",
+    name: "Overwork",
+    baseCosts: { [R.ap]: 0 }, // Free
+    // TODO: +2 gold per Farm; -0.5 happiness per Farm (rounded up)
+    effects: [],
+  });
+
+  reg.add("develop", {
+    id: "develop",
+    name: "Develop",
+    baseCosts: { [R.gold]: 3 },
+    // TODO: place House, Farm, Outpost, or Watchtower on land with an open slot
+    effects: [],
+  });
+
+  reg.add("tax", {
+    id: "tax",
+    name: "Tax",
+    baseCosts: { [R.ap]: 0 }, // Free
+    // TODO: +4 gold per population; -0.5 happiness per population (rounded up)
+    effects: [],
+  });
+
+  reg.add("reallocate", {
+    id: "reallocate",
+    name: "Reallocate",
+    baseCosts: { [R.gold]: 5 },
+    // TODO: move 1 population between roles; -1 happiness; adjust AP when moving to/from Council
+    effects: [],
+  });
+
+  reg.add("raise_pop", {
+    id: "raise_pop",
+    name: "Raise Population",
+    baseCosts: { [R.gold]: 5 },
+    // TODO: requires free House; +1 population (assign immediately); +1 happiness; +1 AP if assigned to Council
+    effects: [],
+  });
+
+  reg.add("royal_decree", {
+    id: "royal_decree",
+    name: "Royal Decree",
+    baseCosts: { [R.gold]: 12 },
+    // TODO: Expand → Till → Develop (House/Farm/Outpost/Watchtower), then -3 happiness
+    effects: [],
+  });
+
+  reg.add("army_attack", {
+    id: "army_attack",
+    name: "Army Attack",
+    baseCosts: { [R.ap]: 0 }, // Free
+    // TODO: limited by number of Commanders; damage uses Army Strength with Absorption rules
+    effects: [],
+  });
+
+  reg.add("hold_festival", {
+    id: "hold_festival",
+    name: "Hold Festival",
+    baseCosts: { [R.gold]: 3 },
+    // TODO: +2 happiness; cannot attack this turn; attacks against you double damage before absorption
+    effects: [],
+  });
+
+  reg.add("plow", {
+    id: "plow",
+    name: "Plow",
+    baseCosts: { [R.gold]: 6 },
+    // TODO: requires Plow Workshop; Expand; Till; next action costs +2 gold
+    effects: [],
+  });
+
+  reg.add("build", {
+    id: "build",
+    name: "Build",
+    // TODO: choose a building to construct; costs vary by building
+    effects: [],
+  });
+  
   return reg;
-}
-
-export const ACTIONS = createActionRegistry();
-=======
-// A simple build action to acquire Town Charter in tests
-ACTIONS.add("build_town_charter", {
-  id: "build_town_charter",
-  name: "Build — Town Charter",
-  baseCosts: { [R.gold]: 5 },
-  effects: [ { type: "add_building", params: { id: "town_charter" } } ],
-});
-
-ACTIONS.add("overwork", {
-  id: "overwork",
-  name: "Overwork",
-  baseCosts: { [R.ap]: 0 }, // Free
-  // TODO: +2 gold per Farm; -0.5 happiness per Farm (rounded up)
-  effects: [],
-});
-
-ACTIONS.add("develop", {
-  id: "develop",
-  name: "Develop",
-  baseCosts: { [R.gold]: 3 },
-  // TODO: place House, Farm, Outpost, or Watchtower on land with an open slot
-  effects: [],
-});
-
-ACTIONS.add("tax", {
-  id: "tax",
-  name: "Tax",
-  baseCosts: { [R.ap]: 0 }, // Free
-  // TODO: +4 gold per population; -0.5 happiness per population (rounded up)
-  effects: [],
-});
-
-ACTIONS.add("reallocate", {
-  id: "reallocate",
-  name: "Reallocate",
-  baseCosts: { [R.gold]: 5 },
-  // TODO: move 1 population between roles; -1 happiness; adjust AP when moving to/from Council
-  effects: [],
-});
-
-ACTIONS.add("raise_pop", {
-  id: "raise_pop",
-  name: "Raise Population",
-  baseCosts: { [R.gold]: 5 },
-  // TODO: requires free House; +1 population (assign immediately); +1 happiness; +1 AP if assigned to Council
-  effects: [],
-});
-
-ACTIONS.add("royal_decree", {
-  id: "royal_decree",
-  name: "Royal Decree",
-  baseCosts: { [R.gold]: 12 },
-  // TODO: Expand → Till → Develop (House/Farm/Outpost/Watchtower), then -3 happiness
-  effects: [],
-});
-
-ACTIONS.add("army_attack", {
-  id: "army_attack",
-  name: "Army Attack",
-  baseCosts: { [R.ap]: 0 }, // Free
-  // TODO: limited by number of Commanders; damage uses Army Strength with Absorption rules
-  effects: [],
-});
-
-ACTIONS.add("hold_festival", {
-  id: "hold_festival",
-  name: "Hold Festival",
-  baseCosts: { [R.gold]: 3 },
-  // TODO: +2 happiness; cannot attack this turn; attacks against you double damage before absorption
-  effects: [],
-});
-
-ACTIONS.add("plow", {
-  id: "plow",
-  name: "Plow",
-  baseCosts: { [R.gold]: 6 },
-  // TODO: requires Plow Workshop; Expand; Till; next action costs +2 gold
-  effects: [],
-});
-
-ACTIONS.add("build", {
-  id: "build",
-  name: "Build",
-  // TODO: choose a building to construct; costs vary by building
-  effects: [],
-});
->>>>>>> 4a939a96
+}