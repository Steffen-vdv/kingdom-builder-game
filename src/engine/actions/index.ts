import { Registry } from "../registry";
import { Resource } from "../state";
import type { CostBag } from "../services";

export type EffectDef = { type: string; params?: Record<string, any> };
export type ActionDef = {
  id: string;
  name: string;
  baseCosts?: CostBag;
  requirements?: ((ctx: import("../context").EngineContext) => true | string)[];
  effects: EffectDef[];
};

export function createActionRegistry() {
  const reg = new Registry<ActionDef>();
  
  reg.add("expand", {
    id: "expand",
    name: "Expand",
    baseCosts: { [Resource.gold]: 2 },
    effects: [
      { type: "add_land", params: { count: 1 } },
      { type: "add_resource", params: { key: Resource.happiness, amount: 1 } },
    ],
  });

  // A simple build action to acquire Town Charter in tests
  reg.add("build_town_charter", {
    id: "build_town_charter",
    name: "Build — Town Charter",
<<<<<<< HEAD
    baseCosts: { [R.gold]: 5 },
    effects: [{ type: "add_building", params: { id: "town_charter" } }],
=======
    baseCosts: { [Resource.gold]: 5 },
    effects: [ { type: "add_building", params: { id: "town_charter" } } ],
>>>>>>> dc19c9f4
  });

  reg.add("overwork", {
    id: "overwork",
    name: "Overwork",
    baseCosts: { [Resource.ap]: 0 }, // Free
    // TODO: +2 gold per Farm; -0.5 happiness per Farm (rounded up)
    effects: [],
  });

  reg.add("develop", {
    id: "develop",
    name: "Develop",
    baseCosts: { [Resource.gold]: 3 },
    // TODO: place House, Farm, Outpost, or Watchtower on land with an open slot
    effects: [],
  });

  reg.add("tax", {
    id: "tax",
    name: "Tax",
    baseCosts: { [Resource.ap]: 0 }, // Free
    // TODO: +4 gold per population; -0.5 happiness per population (rounded up)
    effects: [],
  });

  reg.add("reallocate", {
    id: "reallocate",
    name: "Reallocate",
    baseCosts: { [Resource.gold]: 5 },
    // TODO: move 1 population between roles; -1 happiness; adjust AP when moving to/from Council
    effects: [],
  });

  reg.add("raise_pop", {
    id: "raise_pop",
    name: "Raise Population",
    baseCosts: { [Resource.gold]: 5 },
    // TODO: requires free House; +1 population (assign immediately); +1 happiness; +1 AP if assigned to Council
    effects: [],
  });

  reg.add("royal_decree", {
    id: "royal_decree",
    name: "Royal Decree",
    baseCosts: { [Resource.gold]: 12 },
    // TODO: Expand → Till → Develop (House/Farm/Outpost/Watchtower), then -3 happiness
    effects: [],
  });

  reg.add("army_attack", {
    id: "army_attack",
    name: "Army Attack",
    baseCosts: { [Resource.ap]: 0 }, // Free
    // TODO: limited by number of Commanders; damage uses Army Strength with Absorption rules
    effects: [],
  });

  reg.add("hold_festival", {
    id: "hold_festival",
    name: "Hold Festival",
    baseCosts: { [Resource.gold]: 3 },
    // TODO: +2 happiness; cannot attack this turn; attacks against you double damage before absorption
    effects: [],
  });

  reg.add("plow", {
    id: "plow",
    name: "Plow",
    baseCosts: { [Resource.gold]: 6 },
    // TODO: requires Plow Workshop; Expand; Till; next action costs +2 gold
    effects: [],
  });

  reg.add("build", {
    id: "build",
    name: "Build",
    // TODO: choose a building to construct; costs vary by building
    effects: [],
  });
  return reg;
}

export const ACTIONS = createActionRegistry();<|MERGE_RESOLUTION|>--- conflicted
+++ resolved
@@ -28,13 +28,8 @@
   reg.add("build_town_charter", {
     id: "build_town_charter",
     name: "Build — Town Charter",
-<<<<<<< HEAD
-    baseCosts: { [R.gold]: 5 },
-    effects: [{ type: "add_building", params: { id: "town_charter" } }],
-=======
     baseCosts: { [Resource.gold]: 5 },
     effects: [ { type: "add_building", params: { id: "town_charter" } } ],
->>>>>>> dc19c9f4
   });
 
   reg.add("overwork", {
@@ -116,6 +111,4 @@
     effects: [],
   });
   return reg;
-}
-
-export const ACTIONS = createActionRegistry();+}