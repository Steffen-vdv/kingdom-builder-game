--- conflicted
+++ resolved
@@ -1,12 +1,6 @@
-<<<<<<< HEAD
 import { Resource, Phase, PopulationRole, Stat, GameState, PlayerState, Land } from "./state";
 import { Services, PassiveManager, DefaultRules, CostBag, RuleSet } from "./services";
-import { ACTIONS, EffectDef } from "./actions";
-=======
-import { Resource, Phase, Role, GameState, PlayerState, Land } from "./state";
-import { Services, PassiveManager, DefaultRules, CostBag } from "./services";
 import { EffectDef, createActionRegistry } from "./actions";
->>>>>>> 99d426f5
 import { BUILDINGS } from "./buildings";
 import { DEVELOPMENTS } from "./developments";
 import { POPULATIONS, PopulationDef } from "./populations";
@@ -117,13 +111,8 @@
 export {
   Resource,
   Phase,
-<<<<<<< HEAD
   PopulationRole,
   Stat,
-  ACTIONS,
-=======
-  Role,
->>>>>>> 99d426f5
   BUILDINGS,
   DEVELOPMENTS,
   EFFECTS,
