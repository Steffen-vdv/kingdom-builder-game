--- conflicted
+++ resolved
@@ -9,15 +9,5 @@
 # Run type checking and linting
 npm run check
 
-<<<<<<< HEAD
-# Run tests with coverage after check passes
-npm run test:coverage
-=======
 # Run tests with coverage (supersedes separate `npm test`)
-npm run test:coverage
-if [ -n "$SONAR_TOKEN" ]; then
-  npx sonar-scanner -Dsonar.token=$SONAR_TOKEN
-else
-  npx sonar-scanner -Dsonar.scanner.skip=true
-fi
->>>>>>> 4308828a
+npm run test:coverage