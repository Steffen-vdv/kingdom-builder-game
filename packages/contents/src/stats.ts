import type { StatKey } from '@kingdom-builder/engine/state';
import { Stat } from '@kingdom-builder/engine/state';

export interface StatInfo {
  key: StatKey;
  icon: string;
  label: string;
  description: string;
}

export const STATS: Record<StatKey, StatInfo> = {
  [Stat.maxPopulation]: {
    key: Stat.maxPopulation,
    icon: '👥',
    label: 'Max Population',
    description:
      'Max Population determines how many subjects your kingdom can sustain. Expand infrastructure or build houses to increase it.',
  },
  [Stat.armyStrength]: {
    key: Stat.armyStrength,
    icon: '⚔️',
    label: 'Army Strength',
    description:
      'Army Strength reflects the overall power of your military forces. A higher value makes your attacks more formidable.',
  },
  [Stat.fortificationStrength]: {
    key: Stat.fortificationStrength,
    icon: '🛡️',
    label: 'Fortification Strength',
    description:
      'Fortification Strength measures the resilience of your defenses. It reduces damage taken when enemies assault your castle.',
  },
  [Stat.absorption]: {
    key: Stat.absorption,
    icon: '🌀',
    label: 'Absorption',
    description:
      'Absorption reduces incoming damage by a percentage. It represents magical barriers or tactical advantages that soften blows.',
  },
<<<<<<< HEAD
  [Stat.growth]: {
    key: Stat.growth,
    icon: '📈',
    label: 'Growth',
    description:
      'Growth increases Army and Fortification Strength during the Raise Strength step.',
=======
  [Stat.warWeariness]: {
    key: Stat.warWeariness,
    icon: '💤',
    label: 'War Weariness',
    description:
      'War Weariness reflects the fatigue from prolonged conflict. High weariness can sap morale and hinder wartime efforts.',
>>>>>>> 31202020
  },
};<|MERGE_RESOLUTION|>--- conflicted
+++ resolved
@@ -37,20 +37,17 @@
     description:
       'Absorption reduces incoming damage by a percentage. It represents magical barriers or tactical advantages that soften blows.',
   },
-<<<<<<< HEAD
   [Stat.growth]: {
     key: Stat.growth,
     icon: '📈',
     label: 'Growth',
     description:
       'Growth increases Army and Fortification Strength during the Raise Strength step.',
-=======
   [Stat.warWeariness]: {
     key: Stat.warWeariness,
     icon: '💤',
     label: 'War Weariness',
     description:
       'War Weariness reflects the fatigue from prolonged conflict. High weariness can sap morale and hinder wartime efforts.',
->>>>>>> 31202020
   },
 };