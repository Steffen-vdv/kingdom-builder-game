--- conflicted
+++ resolved
@@ -209,42 +209,38 @@
 		focus: 'economy',
 	});
 
-<<<<<<< HEAD
 	const royalDecreeDevelopGroup = actionEffectGroup('royal_decree_develop')
 		.layout('compact')
 		.option(
 			actionEffectGroupOption('royal_decree_house')
 				.label('Raise a House')
 				.icon('🏠')
-				.action('develop')
-				.params(actionParams().id(DevelopmentId.House).landId('$landId')),
+				.action(ActionId.develop)
+				.params(actionParams().id('house').landId('$landId')),
 		)
 		.option(
-			actionEffectGroupOption('royal_decree_farm')
+		   actionEffectGroupOption('royal_decree_farm')
 				.label('Establish a Farm')
 				.icon('🌾')
-				.action('develop')
-				.params(actionParams().id(DevelopmentId.Farm).landId('$landId')),
+				.action(ActionId.develop)
+				.params(actionParams().id('farm').landId('$landId')),
 		)
 		.option(
 			actionEffectGroupOption('royal_decree_outpost')
 				.label('Fortify with an Outpost')
 				.icon('🏹')
-				.action('develop')
-				.params(actionParams().id(DevelopmentId.Outpost).landId('$landId')),
+				.action(ActionId.develop)
+				.params(actionParams().id('outpost').landId('$landId')),
 		)
 		.option(
 			actionEffectGroupOption('royal_decree_watchtower')
 				.label('Raise a Watchtower')
 				.icon('🗼')
-				.action('develop')
-				.params(actionParams().id(DevelopmentId.Watchtower).landId('$landId')),
+				.action(ActionId.develop)
+				.params(actionParams().id('watchtower').landId('$landId')),
 		);
 
-	registry.add('royal_decree', {
-=======
 	registry.add(ActionId.royal_decree, {
->>>>>>> 6f22602e
 		...action()
 			.id(ActionId.royal_decree)
 			.name('Royal Decree')
@@ -261,42 +257,7 @@
 					.params(actionParams().id(ActionId.till).landId('$landId'))
 					.build(),
 			)
-<<<<<<< HEAD
 			.effectGroup(royalDecreeDevelopGroup)
-=======
-			.effectGroup(
-				actionEffectGroup('royal_decree_develop')
-					.layout('compact')
-					.option(
-						actionEffectGroupOption('royal_decree_house')
-							.label('Raise a House')
-							.icon('🏠')
-							.action(ActionId.develop)
-							.params(actionParams().id('house').landId('$landId')),
-					)
-					.option(
-						actionEffectGroupOption('royal_decree_farm')
-							.label('Establish a Farm')
-							.icon('🌾')
-							.action(ActionId.develop)
-							.params(actionParams().id('farm').landId('$landId')),
-					)
-					.option(
-						actionEffectGroupOption('royal_decree_outpost')
-							.label('Fortify with an Outpost')
-							.icon('🏹')
-							.action(ActionId.develop)
-							.params(actionParams().id('outpost').landId('$landId')),
-					)
-					.option(
-						actionEffectGroupOption('royal_decree_watchtower')
-							.label('Raise a Watchtower')
-							.icon('🗼')
-							.action(ActionId.develop)
-							.params(actionParams().id('watchtower').landId('$landId')),
-					),
-			)
->>>>>>> 6f22602e
 			.effect(
 				effect(Types.Resource, ResourceMethods.REMOVE)
 					.params(resourceParams().key(Resource.happiness).amount(3))
