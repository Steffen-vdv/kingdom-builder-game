import { Registry } from '@kingdom-builder/protocol';
import { Resource } from './resources';
import { Stat, STATS } from './stats';
import { PopulationRole, POPULATION_ROLES } from './populationRoles';
import { DevelopmentId } from './developments';
import { actionSchema, type ActionConfig } from '@kingdom-builder/protocol';
import {
	action,
	effect,
	compareRequirement,
	resourceParams,
	statParams,
	developmentParams,
	buildingParams,
	actionParams,
	resultModParams,
	passiveParams,
	costModParams,
	developmentEvaluator,
	populationParams,
	populationEvaluator,
	statEvaluator,
	attackParams,
	transferParams,
	actionEffectGroup,
	actionEffectGroupOption,
} from './config/builders';
import {
	Types,
	LandMethods,
	ResourceMethods,
	DevelopmentMethods,
	PopulationMethods,
	ActionMethods,
	AttackMethods,
	PassiveMethods,
	CostModMethods,
	ResultModMethods,
	BuildingMethods,
	StatMethods,
} from './config/builderShared';
import { Focus } from './defs';
import type { Focus as FocusType } from './defs';

const ACTION_ID_MAP = {
	build: 'build',
	army_attack: 'army_attack',
	develop: 'develop',
	expand: 'expand',
	hold_festival: 'hold_festival',
	overwork: 'overwork',
	plow: 'plow',
	plunder: 'plunder',
	raise_pop: 'raise_pop',
	reallocate: 'reallocate',
	royal_decree: 'royal_decree',
	tax: 'tax',
	till: 'till',
} as const;

const POPULATION_EVALUATION_ID_MAP = {
	tax: 'tax',
} as const;

export const ActionId = ACTION_ID_MAP;

export type ActionId = (typeof ACTION_ID_MAP)[keyof typeof ACTION_ID_MAP];

export const PopulationEvaluationId = POPULATION_EVALUATION_ID_MAP;

type PopulationEvaluationIdMap = typeof POPULATION_EVALUATION_ID_MAP;

export type PopulationEvaluationId =
	PopulationEvaluationIdMap[keyof PopulationEvaluationIdMap];

export const ActionCategory = {
	Basic: 'basic',
	Development: 'development',
	Population: 'population',
	Building: 'building',
} as const;

export type ActionCategory =
	(typeof ActionCategory)[keyof typeof ActionCategory];

export interface ActionDef extends ActionConfig {
	category?: ActionCategory;
	order?: number;
	focus?: FocusType;
}

export function createActionRegistry() {
	const registry = new Registry<ActionDef>(actionSchema.passthrough());

	registry.add(
		ActionId.expand,
		action()
			.id(ActionId.expand)
			.name('Expand')
			.icon('🌱')
			.cost(Resource.ap, 1)
			.cost(Resource.gold, 2)
			.effect(effect(Types.Land, LandMethods.ADD).param('count', 1).build())
			.effect(
				effect(Types.Resource, ResourceMethods.ADD)
					.params(resourceParams().key(Resource.happiness).amount(1))
					.build(),
			)
			.category(ActionCategory.Basic)
			.order(1)
			.focus(Focus.Economy)
			.build(),
	);

	registry.add(
		ActionId.overwork,
		action()
			.id(ActionId.overwork)
			.name('Overwork')
			.icon('🛠️')
			.cost(Resource.ap, 1)
			.effect(
				effect()
					.evaluator(developmentEvaluator().id(DevelopmentId.Farm))
					.effect(
						effect(Types.Resource, ResourceMethods.ADD)
							.round('down')
							.params(resourceParams().key(Resource.gold).amount(2))
							.build(),
					)
					.effect(
						effect(Types.Resource, ResourceMethods.REMOVE)
							.round('up')
							.params(resourceParams().key(Resource.happiness).amount(0.5))
							.allowShortfall()
							.build(),
					)
					.build(),
			)
			.category(ActionCategory.Basic)
			.order(2)
			.focus(Focus.Economy)
			.build(),
	);

	registry.add(
		ActionId.develop,
		action()
			.id(ActionId.develop)
			.name('Develop')
			.icon('🏗️')
			.cost(Resource.ap, 1)
			.cost(Resource.gold, 3)
			.effect(
				effect(Types.Development, DevelopmentMethods.ADD)
					.params(developmentParams().id('$id').landId('$landId'))
					.build(),
			)
			.category(ActionCategory.Development)
			.order(1)
			.focus(Focus.Economy)
			.build(),
	);

	registry.add(
		ActionId.tax,
		action()
			.id(ActionId.tax)
			.name('Tax')
			.icon('💰')
			.cost(Resource.ap, 1)
			.effect(
				effect()
					.evaluator(populationEvaluator().id(PopulationEvaluationId.tax))
					.effect(
						effect(Types.Resource, ResourceMethods.ADD)
							.params(resourceParams().key(Resource.gold).amount(4))
							.build(),
					)
					.effect(
						effect(Types.Resource, ResourceMethods.REMOVE)
							.round('up')
							.params(resourceParams().key(Resource.happiness).amount(0.5))
							.allowShortfall()
							.build(),
					)
					.build(),
			)
			.category(ActionCategory.Basic)
			.order(3)
			.focus(Focus.Economy)
			.build(),
	);

	registry.add(
		ActionId.reallocate,
		action()
			.id(ActionId.reallocate)
			.name('Reallocate')
			.icon('🔄')
			.cost(Resource.ap, 1)
			.cost(Resource.gold, 5)
			.category(ActionCategory.Basic)
			.order(4)
			.focus(Focus.Economy)
			.build(),
	);

	registry.add(
		ActionId.raise_pop,
		action()
			.id(ActionId.raise_pop)
			.name('Hire')
			.icon('👶')
			.cost(Resource.ap, 1)
			.cost(Resource.gold, 5)
			.requirement(
				compareRequirement()
					.left(populationEvaluator())
					.operator('lt')
					.right(statEvaluator().key(Stat.maxPopulation))
					.message('Free space for 👥')
					.build(),
			)
			.effect(
				effect(Types.Population, PopulationMethods.ADD)
					.params(populationParams().role('$role'))
					.build(),
			)
			.effect(
				effect(Types.Resource, ResourceMethods.ADD)
					.params(resourceParams().key(Resource.happiness).amount(1))
					.build(),
			)
			.effect(
				effect(Types.Action, ActionMethods.PERFORM)
					.params(actionParams().id(ActionId.reallocate))
					.build(),
			)
			.category(ActionCategory.Population)
			.order(1)
			.focus(Focus.Economy)
			.build(),
	);

	const royalDecreeDevelopGroup = actionEffectGroup('royal_decree_develop')
		.layout('compact')
		.option(
			actionEffectGroupOption('royal_decree_house')
				.icon('🏠')
				.action(ActionId.develop)
				.paramDevelopmentId(DevelopmentId.House)
				.paramLandId('$landId'),
		)
		.option(
			actionEffectGroupOption('royal_decree_farm')
<<<<<<< HEAD
				.label('Establish a Farm')
=======
>>>>>>> 10262448
				.icon('🌾')
				.action(ActionId.develop)
				.paramDevelopmentId(DevelopmentId.Farm)
				.paramLandId('$landId'),
		)
		.option(
			actionEffectGroupOption('royal_decree_outpost')
				.icon('🏹')
				.action(ActionId.develop)
				.paramDevelopmentId(DevelopmentId.Outpost)
				.paramLandId('$landId'),
		)
		.option(
			actionEffectGroupOption('royal_decree_watchtower')
				.icon('🗼')
				.action(ActionId.develop)
				.paramDevelopmentId(DevelopmentId.Watchtower)
				.paramLandId('$landId'),
		);

	registry.add(
		ActionId.royal_decree,
		action()
			.id(ActionId.royal_decree)
			.name('Royal Decree')
			.icon('📜')
			.cost(Resource.ap, 1)
			.cost(Resource.gold, 12)
			.effect(
				effect(Types.Action, ActionMethods.PERFORM)
					.params(actionParams().id(ActionId.expand))
					.build(),
			)
			.effect(
				effect(Types.Action, ActionMethods.PERFORM)
					.params(actionParams().id(ActionId.till).landId('$landId'))
					.build(),
			)
			.effectGroup(royalDecreeDevelopGroup)
			.effect(
				effect(Types.Resource, ResourceMethods.REMOVE)
					.params(resourceParams().key(Resource.happiness).amount(3))
					.allowShortfall()
					.build(),
			)
			.category(ActionCategory.Basic)
			.order(5)
			.focus(Focus.Economy)
			.build(),
	);

	registry.add(
		ActionId.army_attack,
		action()
			.id(ActionId.army_attack)
			.name('Army Attack')
			.icon('🗡️')
			.cost(Resource.ap, 1)
			.requirement(
				compareRequirement()
					.left(statEvaluator().key(Stat.warWeariness))
					.operator('lt')
					.right(populationEvaluator().role(PopulationRole.Legion))
					.message(
						`${STATS[Stat.warWeariness].icon} ${STATS[Stat.warWeariness].label} must be lower than ${POPULATION_ROLES[PopulationRole.Legion].icon} ${POPULATION_ROLES[PopulationRole.Legion].label}`,
					)
					.build(),
			)
			.effect(
				effect(Types.Attack, AttackMethods.PERFORM)
					.params(
						attackParams()
							.powerStat(Stat.armyStrength)
							.absorptionStat(Stat.absorption)
							.fortificationStat(Stat.fortificationStrength)
							.targetResource(Resource.castleHP)
							.onDamageAttacker(
								effect(Types.Resource, ResourceMethods.ADD)
									.params(resourceParams().key(Resource.happiness).amount(1))
									.build(),
								effect(Types.Action, ActionMethods.PERFORM)
									.params(actionParams().id(ActionId.plunder))
									.build(),
							)
							.onDamageDefender(
								effect(Types.Resource, ResourceMethods.REMOVE)
									.params(resourceParams().key(Resource.happiness).amount(1))
									.allowShortfall()
									.build(),
							),
					)
					.build(),
			)
			.effect(
				effect(Types.Stat, StatMethods.ADD)
					.params(statParams().key(Stat.warWeariness).amount(1))
					.build(),
			)
			.category(ActionCategory.Basic)
			.order(6)
			.focus(Focus.Aggressive)
			.build(),
	);

	registry.add(
		ActionId.hold_festival,
		action()
			.id(ActionId.hold_festival)
			.name('Hold Festival')
			.icon('🎉')
			.cost(Resource.ap, 1)
			.cost(Resource.gold, 3)
			.requirement(
				compareRequirement()
					.left(statEvaluator().key(Stat.warWeariness))
					.operator('eq')
					.right(0)
					.message(
						`${STATS[Stat.warWeariness].icon} ${STATS[Stat.warWeariness].label} must be 0`,
					)
					.build(),
			)
			.effect(
				effect(Types.Resource, ResourceMethods.ADD)
					.params(resourceParams().key(Resource.happiness).amount(3))
					.build(),
			)
			.effect(
				effect(Types.Stat, StatMethods.REMOVE)
					.params(statParams().key(Stat.fortificationStrength).amount(3))
					.build(),
			)
			.effect(
				effect(Types.Passive, PassiveMethods.ADD)
					.params(
						passiveParams()
							.id('hold_festival_penalty')
							.name('Festival Hangover')
							.icon('🥴')
							.onUpkeepPhase(
								effect(Types.Passive, PassiveMethods.REMOVE)
									.param('id', 'hold_festival_penalty')
									.build(),
							),
					)
					.effect(
						effect(Types.ResultMod, ResultModMethods.ADD)
							.params(
								resultModParams()
									.id('hold_festival_attack_happiness_penalty')
									.actionId(ActionId.army_attack),
							)
							.effect(
								effect(Types.Resource, ResourceMethods.REMOVE)
									.params(resourceParams().key(Resource.happiness).amount(3))
									.allowShortfall()
									.build(),
							)
							.build(),
					)
					.build(),
			)
			.category(ActionCategory.Basic)
			.order(7)
			.focus(Focus.Economy)
			.build(),
	);

	registry.add(
		ActionId.plunder,
		action()
			.id(ActionId.plunder)
			.name('Plunder')
			.icon('🏴\u200d☠️')
			.system()
			// Base 25% transfer; modifiers may adjust via result_mod targeting
			// evaluation { type: 'transfer_pct', id: 'percent' } with an `adjust` value.
			.effect(
				effect(Types.Resource, ResourceMethods.TRANSFER)
					.params(transferParams().key(Resource.gold).percent(25))
					.build(),
			)
			.build(),
	);

	registry.add(
		ActionId.plow,
		action()
			.id(ActionId.plow)
			.name('Plow')
			.icon('🚜')
			.system()
			.cost(Resource.ap, 1)
			.cost(Resource.gold, 6)
			.effect(
				effect(Types.Action, ActionMethods.PERFORM)
					.params(actionParams().id(ActionId.expand))
					.build(),
			)
			.effect(
				effect(Types.Action, ActionMethods.PERFORM)
					.params(actionParams().id(ActionId.till))
					.build(),
			)
			.effect(
				effect(Types.Passive, PassiveMethods.ADD)
					.params(
						passiveParams()
							.id('plow_cost_mod')
							.onUpkeepPhase(
								effect(Types.Passive, PassiveMethods.REMOVE)
									.param('id', 'plow_cost_mod')
									.build(),
							),
					)
					.effect(
						effect(Types.CostMod, CostModMethods.ADD)
							.params(
								costModParams()
									.id('plow_cost_all')
									.key(Resource.gold)
									.amount(2),
							)
							.build(),
					)
					.build(),
			)
			.build(),
	);

	registry.add(
		ActionId.till,
		action()
			.id(ActionId.till)
			.name('Till')
			.icon('🧑‍🌾')
			.system()
			.effect(effect(Types.Land, LandMethods.TILL).build())
			.build(),
	);

	registry.add(
		ActionId.build,
		action()
			.id(ActionId.build)
			.name('Build')
			.icon('🏛️')
			.effect(
				effect(Types.Building, BuildingMethods.ADD)
					.params(buildingParams().id('$id'))
					.build(),
			)
			.category(ActionCategory.Building)
			.order(1)
			.focus(Focus.Other)
			.build(),
	);

	return registry;
}

export const ACTIONS = createActionRegistry();<|MERGE_RESOLUTION|>--- conflicted
+++ resolved
@@ -254,10 +254,6 @@
 		)
 		.option(
 			actionEffectGroupOption('royal_decree_farm')
-<<<<<<< HEAD
-				.label('Establish a Farm')
-=======
->>>>>>> 10262448
 				.icon('🌾')
 				.action(ActionId.develop)
 				.paramDevelopmentId(DevelopmentId.Farm)
