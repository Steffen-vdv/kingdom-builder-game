--- conflicted
+++ resolved
@@ -19,7 +19,6 @@
 export { GAME_START } from './game';
 export { RULES } from './rules';
 export {
-<<<<<<< HEAD
 	OVERVIEW_CONTENT,
 	type OverviewContentTemplate,
 	type OverviewHeroTemplate,
@@ -27,12 +26,11 @@
 	type OverviewTokenCandidates,
 	type OverviewTokenCategoryName,
 } from './overview';
-=======
+export {
 	TIER_SUMMARY_STORE,
 	type TierSummaryStore,
 	type TierSummaryGroup,
 } from './tieredResources';
->>>>>>> 7eda720c
 export { PRIMARY_ICON_ID } from './startup';
 export type { ActionDef } from './actions';
 export type { BuildingDef } from './buildings';
