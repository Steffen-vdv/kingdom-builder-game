import { Resource, Stat, PopulationRole } from '@kingdom-builder/engine/state';
import type { StartConfig } from '@kingdom-builder/engine/config/schema';

export const GAME_START: StartConfig = {
  player: {
    resources: {
      [Resource.gold]: 10,
      [Resource.ap]: 0,
      [Resource.happiness]: 0,
      [Resource.castleHP]: 10,
    },
    stats: {
      [Stat.maxPopulation]: 1,
      [Stat.armyStrength]: 0,
      [Stat.fortificationStrength]: 0,
      [Stat.absorption]: 0,
<<<<<<< HEAD
      [Stat.growth]: 0.25,
=======
      [Stat.warWeariness]: 0,
>>>>>>> 31202020
    },
    population: {
      [PopulationRole.Council]: 1,
      [PopulationRole.Commander]: 0,
      [PopulationRole.Fortifier]: 0,
      [PopulationRole.Citizen]: 0,
    },
    lands: [{ developments: ['farm'] }, {}],
  },
};<|MERGE_RESOLUTION|>--- conflicted
+++ resolved
@@ -14,11 +14,8 @@
       [Stat.armyStrength]: 0,
       [Stat.fortificationStrength]: 0,
       [Stat.absorption]: 0,
-<<<<<<< HEAD
       [Stat.growth]: 0.25,
-=======
       [Stat.warWeariness]: 0,
->>>>>>> 31202020
     },
     population: {
       [PopulationRole.Council]: 1,
