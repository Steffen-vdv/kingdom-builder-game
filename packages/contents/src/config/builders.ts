--- conflicted
+++ resolved
@@ -36,15 +36,13 @@
 } from './builderShared';
 import type { Params } from './builderShared';
 
-<<<<<<< HEAD
 type DevelopmentIdParam =
 	| DevelopmentId
 	| (string & { __developmentIdParam?: never });
-=======
+
 export function populationAssignmentPassiveId(role: PopulationRoleId) {
 	return `${role}_$player_$index`;
 }
->>>>>>> 1e9a5348
 
 function resolveEffectConfig(effect: EffectConfig | EffectBuilder) {
 	return effect instanceof EffectBuilder ? effect.build() : effect;
