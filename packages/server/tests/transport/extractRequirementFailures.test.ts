import { describe, it, expect } from 'vitest';
import type {
	SessionActionRequirementList,
	SessionRequirementFailure,
} from '@kingdom-builder/protocol';
import { extractRequirementFailures } from '../../src/transport/extractRequirementFailures.js';

describe('extractRequirementFailures', () => {
	it('extracts a single requirement failure and returns clones', () => {
		const requirementFailure = {
			requirement: {
				type: 'resource',
				method: 'minimum',
				params: { resourceId: 'resource:core:gold', amount: 3 },
			},
			details: { needed: 3 },
			message: 'Need more gold',
		} satisfies SessionRequirementFailure;
		const error = { requirementFailure };

		const extracted = extractRequirementFailures(error);

		expect(extracted.requirementFailure).toEqual(requirementFailure);
		expect(extracted.requirementFailures).toHaveLength(1);
		expect(extracted.requirementFailures?.[0]).toEqual(requirementFailure);
		expect(extracted.requirementFailure).not.toBe(requirementFailure);
		expect(extracted.requirementFailures?.[0]).not.toBe(requirementFailure);

		requirementFailure.requirement.params = {
			resourceId: 'resource:core:gold',
			amount: 6,
		};
		requirementFailure.details = { needed: 6 };
		requirementFailure.message = 'changed';

		expect(extracted.requirementFailure).toEqual({
			requirement: {
				type: 'resource',
				method: 'minimum',
				params: { resourceId: 'resource:core:gold', amount: 3 },
			},
			details: { needed: 3 },
			message: 'Need more gold',
		});
		expect(extracted.requirementFailures?.[0]).toEqual({
			requirement: {
				type: 'resource',
				method: 'minimum',
				params: { resourceId: 'resource:core:gold', amount: 3 },
			},
			details: { needed: 3 },
			message: 'Need more gold',
		});
	});

	it('extracts a requirement failure list and returns clones', () => {
		const requirementFailures = [
			{
				requirement: {
					type: 'resource',
					method: 'maximum',
					params: { resourceId: 'resource:core:wood', amount: 5 },
				},
				details: { available: 1 },
				message: 'Too much wood',
			},
			{
				requirement: {
					type: 'resource',
					method: 'minimum',
<<<<<<< HEAD
					params: { resourceId: 'resource:core:fortifier', amount: 2 },
=======
					params: {
						resourceId: 'resource:population:role:fortifier',
						amount: 2,
					},
>>>>>>> d633c47b
				},
				details: { available: 1 },
				message: 'Need more fortifiers',
			},
		] satisfies SessionActionRequirementList;
		const error = { requirementFailures };

		const extracted = extractRequirementFailures(error);

		expect(extracted.requirementFailures).toEqual(requirementFailures);
		expect(extracted.requirementFailure).toEqual(requirementFailures[0]);
		expect(extracted.requirementFailures).not.toBe(requirementFailures);
		expect(extracted.requirementFailure).not.toBe(requirementFailures[0]);
		expect(extracted.requirementFailures?.[1]).not.toBe(requirementFailures[1]);

		requirementFailures[0].message = 'updated';
		requirementFailures[0].requirement.params = {
			resourceId: 'resource:core:wood',
			amount: 10,
		};
		requirementFailures.push({
			requirement: {
				type: 'resource',
				method: 'minimum',
				params: { resourceId: 'resource:core:stone', amount: 1 },
			},
			details: { available: 0 },
			message: 'Need stone',
		});

		expect(extracted.requirementFailures).toHaveLength(2);
		expect(extracted.requirementFailures?.[0]).toEqual({
			requirement: {
				type: 'resource',
				method: 'maximum',
				params: { resourceId: 'resource:core:wood', amount: 5 },
			},
			details: { available: 1 },
			message: 'Too much wood',
		});
	});

	it('prefers a standalone failure when both fields are present', () => {
		const singleFailure = {
			requirement: {
				type: 'resource',
				method: 'minimum',
				params: { resourceId: 'resource:core:gold', amount: 2 },
			},
			message: 'single failure',
		} satisfies SessionRequirementFailure;
		const listFailures = [
			{
				requirement: {
					type: 'resource',
					method: 'minimum',
					params: { resourceId: 'resource:core:gold', amount: 10 },
				},
				message: 'list failure',
			},
		] satisfies SessionActionRequirementList;
		const error = {
			requirementFailure: singleFailure,
			requirementFailures: listFailures,
		};

		const extracted = extractRequirementFailures(error);

		expect(extracted.requirementFailure).toEqual(singleFailure);
		expect(extracted.requirementFailure?.message).toBe('single failure');
		expect(extracted.requirementFailures).toEqual(listFailures);
		expect(extracted.requirementFailure).not.toBe(singleFailure);
		expect(extracted.requirementFailures).not.toBe(listFailures);
	});

	it('returns an empty result for non-object errors', () => {
		expect(extractRequirementFailures(undefined)).toEqual({});
		expect(extractRequirementFailures(null)).toEqual({});
		expect(extractRequirementFailures('error')).toEqual({});
		expect(extractRequirementFailures(42)).toEqual({});
	});
});<|MERGE_RESOLUTION|>--- conflicted
+++ resolved
@@ -68,14 +68,10 @@
 				requirement: {
 					type: 'resource',
 					method: 'minimum',
-<<<<<<< HEAD
-					params: { resourceId: 'resource:core:fortifier', amount: 2 },
-=======
 					params: {
 						resourceId: 'resource:population:role:fortifier',
 						amount: 2,
 					},
->>>>>>> d633c47b
 				},
 				details: { available: 1 },
 				message: 'Need more fortifiers',
