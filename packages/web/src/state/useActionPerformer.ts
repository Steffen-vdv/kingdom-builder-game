--- conflicted
+++ resolved
@@ -12,17 +12,11 @@
 	type ResourceKey,
 } from '@kingdom-builder/contents';
 import {
-<<<<<<< HEAD
-	diffStepSnapshots,
+	createTranslationDiffContext,
+  diffStepSnapshots,
 	logContent,
 	snapshotPlayer,
 	translateRequirementFailure,
-=======
-	createTranslationDiffContext,
-	diffStepSnapshots,
-	logContent,
-	snapshotPlayer,
->>>>>>> c5c8f9e9
 } from '../translation';
 import type { Action } from './actionTypes';
 import type { ShowResolutionOptions } from './useActionResolution';
