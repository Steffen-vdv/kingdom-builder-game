--- conflicted
+++ resolved
@@ -1,13 +1,9 @@
 import { useCallback, useEffect, useRef } from 'react';
-<<<<<<< HEAD
-import { type ActionParams, type EngineSession } from '@kingdom-builder/engine';
-=======
 import {
 	type EngineSessionSnapshot,
 	type PlayerStateSnapshot,
 	type RequirementFailure,
 } from '@kingdom-builder/engine';
->>>>>>> d3c6da22
 import { resolveActionEffects } from '@kingdom-builder/protocol';
 import { ActionId, type ResourceKey } from '@kingdom-builder/contents';
 import type {
