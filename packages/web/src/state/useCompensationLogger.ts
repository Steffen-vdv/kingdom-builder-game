--- conflicted
+++ resolved
@@ -39,13 +39,8 @@
 		if (sessionState.game.turn !== 1) {
 			return;
 		}
-<<<<<<< HEAD
-		const diffContext = createTranslationDiffContext(
+		const baseDiffContext = createTranslationDiffContext(
 			getLegacySessionContext(session),
-=======
-		const baseDiffContext = createTranslationDiffContext(
-			session.getLegacyContext(),
->>>>>>> fd3d648e
 		);
 		sessionState.game.players.forEach((player) => {
 			if (loggedPlayersRef.current.has(player.id)) {
