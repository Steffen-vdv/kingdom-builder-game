import type {
	SessionAdvanceResponse,
	SessionAdvanceResult,
	SessionSnapshot,
} from '@kingdom-builder/protocol/session';
import { snapshotPlayer } from '../translation';
import { getLegacySessionContext } from './getLegacySessionContext';
import { advanceSessionPhase } from './sessionSdk';
<<<<<<< HEAD
import type { LegacySession } from './sessionTypes';
import type {
	FormatPhaseResolutionOptions,
	PhaseResolutionFormatResult,
} from './formatPhaseResolution';
import type { ShowResolutionOptions } from './useActionResolution';
import type { EngineAdvanceResult } from '@kingdom-builder/engine';
import type { PhaseProgressState } from './usePhaseProgress';
import type { ResourceKey } from '@kingdom-builder/contents';

type FormatPhaseResolution = (
	options: FormatPhaseResolutionOptions,
) => PhaseResolutionFormatResult;
=======
import type {
	LegacySession,
	SessionRegistries,
	SessionResourceKey,
} from './sessionTypes';
>>>>>>> 75c92774

interface AdvanceToActionPhaseOptions {
	session: LegacySession;
	sessionId: string;
<<<<<<< HEAD
	resourceKeys: ResourceKey[];
=======
	actionCostResource: SessionResourceKey;
	resourceKeys: SessionResourceKey[];
	runDelay: (total: number) => Promise<void>;
	runStepDelay: () => Promise<void>;
>>>>>>> 75c92774
	mountedRef: React.MutableRefObject<boolean>;
	applyPhaseSnapshot: (
		snapshot: SessionSnapshot,
		overrides?: Partial<PhaseProgressState>,
	) => void;
	refresh: () => void;
<<<<<<< HEAD
	formatPhaseResolution: FormatPhaseResolution;
	showResolution: (options: ShowResolutionOptions) => Promise<void>;
=======
	registries: Pick<
		SessionRegistries,
		'actions' | 'buildings' | 'developments' | 'populations' | 'resources'
	>;
>>>>>>> 75c92774
}

export async function advanceToActionPhase({
	session,
	sessionId,
	resourceKeys,
	mountedRef,
	applyPhaseSnapshot,
	refresh,
<<<<<<< HEAD
	formatPhaseResolution,
	showResolution,
=======
	registries,
>>>>>>> 75c92774
}: AdvanceToActionPhaseOptions) {
	let snapshot = session.getSnapshot();
	if (snapshot.game.conclusion) {
		applyPhaseSnapshot(snapshot, { isAdvancing: false });
		refresh();
		return;
	}
	if (snapshot.phases[snapshot.game.phaseIndex]?.action) {
		if (!mountedRef.current) {
			return;
		}
		applyPhaseSnapshot(snapshot, { isAdvancing: false });
		return;
	}
	applyPhaseSnapshot(snapshot, { isAdvancing: true, canEndTurn: false });
	while (!snapshot.phases[snapshot.game.phaseIndex]?.action) {
		const activePlayerBefore = snapshot.game.players.find(
			(player) => player.id === snapshot.game.activePlayerId,
		);
		if (!activePlayerBefore) {
			break;
		}
		const before = snapshotPlayer(activePlayerBefore);
		const advanceResponse: SessionAdvanceResponse = await advanceSessionPhase({
			sessionId,
		});
		const { advance } = advanceResponse;
		const { phase, step, player, effects, skipped }: SessionAdvanceResult =
			advance;
		const snapshotAfter = advanceResponse.snapshot;
		if (snapshotAfter.game.conclusion) {
			applyPhaseSnapshot(snapshotAfter, { isAdvancing: false });
			refresh();
			return;
		}
<<<<<<< HEAD
		const { diffContext } = getLegacySessionContext({
			snapshot: snapshotAfter,
			ruleSnapshot: snapshotAfter.rules,
			passiveRecords: snapshotAfter.passiveRecords,
		});
		const formatted = formatPhaseResolution({
			advance: {
				phase,
				step,
				effects,
				player,
				...(skipped ? { skipped } : {}),
			} as EngineAdvanceResult,
			before,
			after: snapshotPlayer(player),
			diffContext,
			resourceKeys,
		});
		const resolutionOptions: ShowResolutionOptions = {
			lines: formatted.lines,
			summaries: formatted.summaries,
			source: formatted.source,
			player,
			...(formatted.actorLabel ? { actorLabel: formatted.actorLabel } : {}),
		};
		await showResolution(resolutionOptions);
=======
		const phaseDef = snapshotAfter.phases.find(
			(phaseDefinition) => phaseDefinition.id === phase,
		);
		if (!phaseDef) {
			break;
		}
		const stepDef = phaseDef.steps.find(
			(stepDefinition) => stepDefinition.id === step,
		);
		if (phase !== lastPhase) {
			await runDelay(1500);
			if (!mountedRef.current) {
				return;
			}
			setPhaseSteps([]);
			setDisplayPhase(phase);
			addLog(`${phaseDef.icon} ${phaseDef.label} Phase`, player);
			lastPhase = phase;
		}
		const phaseId = phase;
		let entry: PhaseStep;
		if (skipped) {
			const summary = describeSkipEvent(skipped, phaseDef, stepDef);
			addLog(summary.logLines, player);
			entry = {
				title: summary.history.title,
				items: summary.history.items,
				active: true,
			};
		} else {
			const after = snapshotPlayer(player);
			const stepEffects = effects.length
				? { effects }
				: stepDef?.effects?.length
					? { effects: stepDef.effects }
					: undefined;
			const { diffContext } = getLegacySessionContext({
				snapshot: snapshotAfter,
				ruleSnapshot: snapshotAfter.rules,
				passiveRecords: snapshotAfter.passiveRecords,
				registries,
			});
			const changes = diffStepSnapshots(
				before,
				after,
				stepEffects,
				diffContext,
				resourceKeys,
			);
			if (changes.length) {
				addLog(
					changes.map((change) => `  ${change}`),
					player,
				);
			}
			entry = {
				title: stepDef?.title || step,
				items:
					changes.length > 0
						? changes.map((text) => ({ text }))
						: [{ text: 'No effect', italic: true }],
				active: true,
			};
		}
		setPhaseSteps((prev) => [...prev, entry]);
		setPhaseHistories((prev) => ({
			...prev,
			[phaseId]: [...(prev[phaseId] ?? []), entry],
		}));
		await runStepDelay();
>>>>>>> 75c92774
		if (!mountedRef.current) {
			return;
		}
		applyPhaseSnapshot(snapshotAfter, {
			isAdvancing: true,
			canEndTurn: false,
		});
		snapshot = snapshotAfter;
	}
	if (!mountedRef.current) {
		return;
	}
	const refreshed = session.getSnapshot();
	if (!mountedRef.current) {
		return;
	}
	applyPhaseSnapshot(refreshed, { isAdvancing: false });
	refresh();
}<|MERGE_RESOLUTION|>--- conflicted
+++ resolved
@@ -6,8 +6,11 @@
 import { snapshotPlayer } from '../translation';
 import { getLegacySessionContext } from './getLegacySessionContext';
 import { advanceSessionPhase } from './sessionSdk';
-<<<<<<< HEAD
-import type { LegacySession } from './sessionTypes';
+import type {
+	LegacySession,
+	SessionRegistries,
+	SessionResourceKey,
+} from './sessionTypes';
 import type {
 	FormatPhaseResolutionOptions,
 	PhaseResolutionFormatResult,
@@ -20,40 +23,26 @@
 type FormatPhaseResolution = (
 	options: FormatPhaseResolutionOptions,
 ) => PhaseResolutionFormatResult;
-=======
-import type {
-	LegacySession,
-	SessionRegistries,
-	SessionResourceKey,
-} from './sessionTypes';
->>>>>>> 75c92774
 
 interface AdvanceToActionPhaseOptions {
 	session: LegacySession;
 	sessionId: string;
-<<<<<<< HEAD
-	resourceKeys: ResourceKey[];
-=======
 	actionCostResource: SessionResourceKey;
 	resourceKeys: SessionResourceKey[];
 	runDelay: (total: number) => Promise<void>;
 	runStepDelay: () => Promise<void>;
->>>>>>> 75c92774
 	mountedRef: React.MutableRefObject<boolean>;
 	applyPhaseSnapshot: (
 		snapshot: SessionSnapshot,
 		overrides?: Partial<PhaseProgressState>,
 	) => void;
 	refresh: () => void;
-<<<<<<< HEAD
 	formatPhaseResolution: FormatPhaseResolution;
 	showResolution: (options: ShowResolutionOptions) => Promise<void>;
-=======
 	registries: Pick<
 		SessionRegistries,
 		'actions' | 'buildings' | 'developments' | 'populations' | 'resources'
 	>;
->>>>>>> 75c92774
 }
 
 export async function advanceToActionPhase({
@@ -63,12 +52,9 @@
 	mountedRef,
 	applyPhaseSnapshot,
 	refresh,
-<<<<<<< HEAD
 	formatPhaseResolution,
 	showResolution,
-=======
 	registries,
->>>>>>> 75c92774
 }: AdvanceToActionPhaseOptions) {
 	let snapshot = session.getSnapshot();
 	if (snapshot.game.conclusion) {
@@ -104,12 +90,11 @@
 			refresh();
 			return;
 		}
-<<<<<<< HEAD
 		const { diffContext } = getLegacySessionContext({
 			snapshot: snapshotAfter,
 			ruleSnapshot: snapshotAfter.rules,
 			passiveRecords: snapshotAfter.passiveRecords,
-		});
+		registries,});
 		const formatted = formatPhaseResolution({
 			advance: {
 				phase,
@@ -131,78 +116,6 @@
 			...(formatted.actorLabel ? { actorLabel: formatted.actorLabel } : {}),
 		};
 		await showResolution(resolutionOptions);
-=======
-		const phaseDef = snapshotAfter.phases.find(
-			(phaseDefinition) => phaseDefinition.id === phase,
-		);
-		if (!phaseDef) {
-			break;
-		}
-		const stepDef = phaseDef.steps.find(
-			(stepDefinition) => stepDefinition.id === step,
-		);
-		if (phase !== lastPhase) {
-			await runDelay(1500);
-			if (!mountedRef.current) {
-				return;
-			}
-			setPhaseSteps([]);
-			setDisplayPhase(phase);
-			addLog(`${phaseDef.icon} ${phaseDef.label} Phase`, player);
-			lastPhase = phase;
-		}
-		const phaseId = phase;
-		let entry: PhaseStep;
-		if (skipped) {
-			const summary = describeSkipEvent(skipped, phaseDef, stepDef);
-			addLog(summary.logLines, player);
-			entry = {
-				title: summary.history.title,
-				items: summary.history.items,
-				active: true,
-			};
-		} else {
-			const after = snapshotPlayer(player);
-			const stepEffects = effects.length
-				? { effects }
-				: stepDef?.effects?.length
-					? { effects: stepDef.effects }
-					: undefined;
-			const { diffContext } = getLegacySessionContext({
-				snapshot: snapshotAfter,
-				ruleSnapshot: snapshotAfter.rules,
-				passiveRecords: snapshotAfter.passiveRecords,
-				registries,
-			});
-			const changes = diffStepSnapshots(
-				before,
-				after,
-				stepEffects,
-				diffContext,
-				resourceKeys,
-			);
-			if (changes.length) {
-				addLog(
-					changes.map((change) => `  ${change}`),
-					player,
-				);
-			}
-			entry = {
-				title: stepDef?.title || step,
-				items:
-					changes.length > 0
-						? changes.map((text) => ({ text }))
-						: [{ text: 'No effect', italic: true }],
-				active: true,
-			};
-		}
-		setPhaseSteps((prev) => [...prev, entry]);
-		setPhaseHistories((prev) => ({
-			...prev,
-			[phaseId]: [...(prev[phaseId] ?? []), entry],
-		}));
-		await runStepDelay();
->>>>>>> 75c92774
 		if (!mountedRef.current) {
 			return;
 		}
