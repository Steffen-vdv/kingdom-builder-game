import {
	BuildingId,
	GAME_START,
	PHASES,
	RULES,
	type ResourceKey,
} from '@kingdom-builder/contents';
import {
	createEngineSession,
	type ActionParams,
	type EngineSession,
} from '@kingdom-builder/engine';
import type {
	ActionExecuteErrorResponse,
	ActionExecuteRequest,
	ActionExecuteResponse,
} from '@kingdom-builder/protocol/actions';
import type {
	SessionRuleSnapshot,
	SessionSnapshot,
	SessionSnapshotMetadata,
	SessionAdvanceRequest,
	SessionAdvanceResponse,
	SessionCreateRequest,
} from '@kingdom-builder/protocol/session';
import { DEFAULT_PLAYER_NAME } from './playerIdentity';
import { initializeDeveloperMode } from './developerModeSetup';
import {
	deserializeSessionRegistries,
	extractResourceKeys,
	type SessionRegistries,
} from './sessionRegistries';
<<<<<<< HEAD
import { createGameApi, type GameApi, GameApiError } from '../services/gameApi';
=======
import {
	createGameApi,
	type GameApi,
	type GameApiRequestOptions,
} from '../services/gameApi';
>>>>>>> 331be6ce

export interface SessionHandle {
	enqueue: EngineSession['enqueue'];
	advancePhase: EngineSession['advancePhase'];
	performAction: EngineSession['performAction'];
}

interface SessionRecord {
	handle: SessionHandle;
	legacySession: EngineSession;
	registries: SessionRegistries;
	resourceKeys: ResourceKey[];
}

interface CreateSessionOptions {
	devMode?: boolean;
	playerName?: string;
}

interface CreateSessionResult {
	sessionId: string;
	session: SessionHandle;
	legacySession: EngineSession;
	snapshot: SessionSnapshot;
	ruleSnapshot: SessionRuleSnapshot;
	registries: SessionRegistries;
	resourceKeys: ResourceKey[];
	metadata: SessionSnapshotMetadata;
}

type ActionRequirementFailure =
	ActionExecuteErrorResponse['requirementFailure'];
type ActionRequirementFailures =
	ActionExecuteErrorResponse['requirementFailures'];
type ActionExecutionFailure = Error & {
	requirementFailure?: ActionRequirementFailure;
	requirementFailures?: ActionRequirementFailures;
};

interface FetchSnapshotResult {
	session: SessionHandle;
	legacySession: EngineSession;
	snapshot: SessionSnapshot;
	ruleSnapshot: SessionRuleSnapshot;
	registries: SessionRegistries;
	resourceKeys: ResourceKey[];
	metadata: SessionSnapshotMetadata;
}

const SESSION_PREFIX = 'local-session-';

const sessions = new Map<string, SessionRecord>();

let gameApi: GameApi | null = null;

function ensureGameApi(): GameApi {
	if (!gameApi) {
		gameApi = createGameApi();
	}
	return gameApi;
}

export function setGameApi(instance: GameApi | null): void {
	gameApi = instance;
}

let nextSessionId = 1;

function ensureSessionRecord(sessionId: string): SessionRecord {
	const record = sessions.get(sessionId);
	if (!record) {
		throw new Error(`Session not found: ${sessionId}`);
	}
	return record;
}

function createSessionHandle(session: EngineSession): SessionHandle {
	return {
		enqueue: session.enqueue.bind(session),
		advancePhase: session.advancePhase.bind(session),
		performAction: session.performAction.bind(session),
	};
}

function applyDeveloperPreset(
	session: EngineSession,
	snapshot: SessionSnapshot,
	devMode: boolean,
): void {
	if (!devMode) {
		return;
	}
	const primaryPlayer = snapshot.game.players[0];
	const primaryPlayerId = primaryPlayer?.id;
	const hasMill = primaryPlayer?.buildings.includes(BuildingId.Mill) ?? false;
	if (!primaryPlayerId || snapshot.game.turn !== 1 || hasMill) {
		return;
	}
	initializeDeveloperMode(session, primaryPlayerId);
}

function applyPlayerName(
	session: EngineSession,
	snapshot: SessionSnapshot,
	name?: string,
): void {
	const desiredName = name ?? DEFAULT_PLAYER_NAME;
	const primaryPlayer = snapshot.game.players[0];
	const primaryPlayerId = primaryPlayer?.id;
	if (!primaryPlayerId) {
		return;
	}
	session.updatePlayerName(primaryPlayerId, desiredName);
}

/**
 * Creates a new game session via the remote API.
 *
 * @param options - Configuration for the local session bootstrap.
 * @param requestOptions - Transport settings such as an abort signal.
 */
export async function createSession(
	options: CreateSessionOptions = {},
	requestOptions: GameApiRequestOptions = {},
): Promise<CreateSessionResult> {
	const devMode = options.devMode ?? false;
	const playerName = options.playerName ?? DEFAULT_PLAYER_NAME;
	const sessionRequest: SessionCreateRequest = {
		devMode,
		playerNames: { A: playerName },
	};
	const api = ensureGameApi();
	const response = await api.createSession(sessionRequest, requestOptions);
	const registries = deserializeSessionRegistries(response.registries);
	const resourceKeys = extractResourceKeys(registries) as ResourceKey[];
	const legacySession = createEngineSession({
		actions: registries.actions,
		buildings: registries.buildings,
		developments: registries.developments,
		populations: registries.populations,
		phases: PHASES,
		start: GAME_START,
		rules: RULES,
		devMode,
	});
	legacySession.setDevMode(devMode);
	const initialSnapshot = legacySession.getSnapshot();
	applyDeveloperPreset(legacySession, initialSnapshot, devMode);
	applyPlayerName(legacySession, initialSnapshot, playerName);
	const sessionId = response.sessionId ?? `${SESSION_PREFIX}${nextSessionId++}`;
	const handle = createSessionHandle(legacySession);
	sessions.set(sessionId, { handle, legacySession, registries, resourceKeys });
	return {
		sessionId,
		session: handle,
		legacySession,
		snapshot: response.snapshot,
		ruleSnapshot: response.snapshot.rules,
		registries,
		resourceKeys,
		metadata: response.snapshot.metadata,
	};
}

/**
 * Retrieves the latest snapshot for the provided session.
 *
 * @param sessionId - Target session identifier.
 * @param requestOptions - Transport settings such as an abort signal.
 */
export async function fetchSnapshot(
	sessionId: string,
	requestOptions: GameApiRequestOptions = {},
): Promise<FetchSnapshotResult> {
	const api = ensureGameApi();
	const record = ensureSessionRecord(sessionId);
	const response = await api.fetchSnapshot(sessionId, requestOptions);
	const registries = deserializeSessionRegistries(response.registries);
	const resourceKeys = extractResourceKeys(registries) as ResourceKey[];
	record.registries = registries;
	record.resourceKeys = resourceKeys;
	return {
		session: record.handle,
		legacySession: record.legacySession,
		snapshot: response.snapshot,
		ruleSnapshot: response.snapshot.rules,
		registries,
		resourceKeys,
		metadata: response.snapshot.metadata,
	};
}

/**
 * Executes an action against the remote session and mirrors it locally.
 *
 * @param request - Action execution payload.
 * @param requestOptions - Transport settings such as an abort signal.
 */
export async function performSessionAction(
	request: ActionExecuteRequest,
	requestOptions: GameApiRequestOptions = {},
): Promise<ActionExecuteResponse> {
	const api = ensureGameApi();
	const { handle } = ensureSessionRecord(request.sessionId);
	try {
		const response = await api.performAction(request, requestOptions);
		if (response.status === 'success') {
			try {
				const params = request.params as ActionParams<string> | undefined;
				handle.performAction(request.actionId, params);
			} catch (localError) {
				console.error(
					'Local session failed to mirror remote action.',
					localError,
				);
			}
		}
		return response;
	} catch (error) {
		if (error instanceof GameApiError) {
			throw error;
		}
		const failure = error as ActionExecutionFailure;
		const response: ActionExecuteErrorResponse = {
			status: 'error',
			error: failure?.message ?? 'Action failed.',
		};
		if (failure?.requirementFailure) {
			response.requirementFailure = failure.requirementFailure;
		}
		if (failure?.requirementFailures) {
			response.requirementFailures = failure.requirementFailures;
		}
		return response;
	}
}

/**
 * Advances the remote session phase and updates local caches.
 *
 * @param request - Phase advance payload.
 * @param requestOptions - Transport settings such as an abort signal.
 */
export async function advanceSessionPhase(
	request: SessionAdvanceRequest,
	requestOptions: GameApiRequestOptions = {},
): Promise<SessionAdvanceResponse> {
	const api = ensureGameApi();
	const record = ensureSessionRecord(request.sessionId);
	const {
		handle,
		registries: cachedRegistries,
		resourceKeys: cachedResourceKeys,
	} = record;
	const response = await api.advancePhase(request, requestOptions);
	const registries = deserializeSessionRegistries(response.registries);
	const resourceKeys = extractResourceKeys(registries) as ResourceKey[];
	Object.assign(cachedRegistries, registries);
	cachedResourceKeys.splice(0, cachedResourceKeys.length, ...resourceKeys);
	try {
		handle.advancePhase();
	} catch (localError) {
		console.error('Local session failed to mirror remote advance.', localError);
	}
	return response;
}

export function releaseSession(sessionId: string): void {
	sessions.delete(sessionId);
}
export type { CreateSessionResult, FetchSnapshotResult };<|MERGE_RESOLUTION|>--- conflicted
+++ resolved
@@ -30,15 +30,12 @@
 	extractResourceKeys,
 	type SessionRegistries,
 } from './sessionRegistries';
-<<<<<<< HEAD
-import { createGameApi, type GameApi, GameApiError } from '../services/gameApi';
-=======
 import {
 	createGameApi,
 	type GameApi,
+  GameApiError,
 	type GameApiRequestOptions,
 } from '../services/gameApi';
->>>>>>> 331be6ce
 
 export interface SessionHandle {
 	enqueue: EngineSession['enqueue'];
