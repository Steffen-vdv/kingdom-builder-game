import {
	createEngineSession,
	type ActionParams,
	type EngineSession,
} from '@kingdom-builder/engine';
import type {
	ActionExecuteErrorResponse,
	ActionExecuteRequest,
	ActionExecuteResponse,
} from '@kingdom-builder/protocol/actions';
import type {
	SessionRuleSnapshot,
	SessionSnapshot,
	SessionSnapshotMetadata,
	SessionAdvanceRequest,
	SessionAdvanceResponse,
	SessionCreateRequest,
} from '@kingdom-builder/protocol/session';
import { DEFAULT_PLAYER_NAME } from './playerIdentity';
import {
	initializeDeveloperMode,
	type DeveloperModeOptions,
} from './developerModeSetup';
import {
	deserializeSessionRegistries,
	extractResourceKeys,
	type SessionRegistries,
} from './sessionRegistries';
<<<<<<< HEAD
import { createGameApi, type GameApi } from '../services/gameApi';
import { getLegacyContentConfig } from '../startup/runtimeConfig';
=======
import {
	createGameApi,
	type GameApi,
	type GameApiRequestOptions,
} from '../services/gameApi';
>>>>>>> 331be6ce

export interface SessionHandle {
	enqueue: EngineSession['enqueue'];
	advancePhase: EngineSession['advancePhase'];
	performAction: EngineSession['performAction'];
}

interface SessionRecord {
	handle: SessionHandle;
	legacySession: EngineSession;
	registries: SessionRegistries;
	resourceKeys: ResourceKey[];
}

interface CreateSessionOptions {
	devMode?: boolean;
	playerName?: string;
}

interface CreateSessionResult {
	sessionId: string;
	session: SessionHandle;
	legacySession: EngineSession;
	snapshot: SessionSnapshot;
	ruleSnapshot: SessionRuleSnapshot;
	registries: SessionRegistries;
	resourceKeys: ResourceKey[];
	metadata: SessionSnapshotMetadata;
}

type ActionRequirementFailure =
	ActionExecuteErrorResponse['requirementFailure'];
type ActionRequirementFailures =
	ActionExecuteErrorResponse['requirementFailures'];
type ActionExecutionFailure = Error & {
	requirementFailure?: ActionRequirementFailure;
	requirementFailures?: ActionRequirementFailures;
};

interface FetchSnapshotResult {
	session: SessionHandle;
	legacySession: EngineSession;
	snapshot: SessionSnapshot;
	ruleSnapshot: SessionRuleSnapshot;
	registries: SessionRegistries;
	resourceKeys: ResourceKey[];
	metadata: SessionSnapshotMetadata;
}

const SESSION_PREFIX = 'local-session-';

const sessions = new Map<string, SessionRecord>();

let gameApi: GameApi | null = null;

type ResourceKey = string;

let legacyContentPromise: Promise<
	Awaited<ReturnType<typeof getLegacyContentConfig>>
> | null = null;

async function ensureLegacyContentConfig(): Promise<
	Awaited<ReturnType<typeof getLegacyContentConfig>>
> {
	if (!legacyContentPromise) {
		legacyContentPromise = getLegacyContentConfig();
	}
	return legacyContentPromise;
}

function ensureGameApi(): GameApi {
	if (!gameApi) {
		gameApi = createGameApi();
	}
	return gameApi;
}

export function setGameApi(instance: GameApi | null): void {
	gameApi = instance;
}

let nextSessionId = 1;

function ensureSessionRecord(sessionId: string): SessionRecord {
	const record = sessions.get(sessionId);
	if (!record) {
		throw new Error(`Session not found: ${sessionId}`);
	}
	return record;
}

function createSessionHandle(session: EngineSession): SessionHandle {
	return {
		enqueue: session.enqueue.bind(session),
		advancePhase: session.advancePhase.bind(session),
		performAction: session.performAction.bind(session),
	};
}

function applyDeveloperPreset(
	session: EngineSession,
	snapshot: SessionSnapshot,
	devMode: boolean,
	options: DeveloperModeOptions,
): void {
	if (!devMode) {
		return;
	}
	const primaryPlayer = snapshot.game.players[0];
	const primaryPlayerId = primaryPlayer?.id;
	if (!primaryPlayerId || snapshot.game.turn !== 1) {
		return;
	}
	initializeDeveloperMode(session, primaryPlayerId, options);
}

function applyPlayerName(
	session: EngineSession,
	snapshot: SessionSnapshot,
	name?: string,
): void {
	const desiredName = name ?? DEFAULT_PLAYER_NAME;
	const primaryPlayer = snapshot.game.players[0];
	const primaryPlayerId = primaryPlayer?.id;
	if (!primaryPlayerId) {
		return;
	}
	session.updatePlayerName(primaryPlayerId, desiredName);
}

/**
 * Creates a new game session via the remote API.
 *
 * @param options - Configuration for the local session bootstrap.
 * @param requestOptions - Transport settings such as an abort signal.
 */
export async function createSession(
	options: CreateSessionOptions = {},
	requestOptions: GameApiRequestOptions = {},
): Promise<CreateSessionResult> {
	const devMode = options.devMode ?? false;
	const playerName = options.playerName ?? DEFAULT_PLAYER_NAME;
	const sessionRequest: SessionCreateRequest = {
		devMode,
		playerNames: { A: playerName },
	};
	const api = ensureGameApi();
	const response = await api.createSession(sessionRequest, requestOptions);
	const registries = deserializeSessionRegistries(response.registries);
	const contentConfig = await ensureLegacyContentConfig();
	const resourceKeys: ResourceKey[] = extractResourceKeys(registries);
	const legacySession = createEngineSession({
		actions: registries.actions,
		buildings: registries.buildings,
		developments: registries.developments,
		populations: registries.populations,
		phases: contentConfig.phases,
		start: contentConfig.start,
		rules: contentConfig.rules,
		devMode,
	});
	legacySession.setDevMode(devMode);
	const initialSnapshot = legacySession.getSnapshot();
	const developerOptions: DeveloperModeOptions = { registries };
	if (contentConfig.developerPreset) {
		developerOptions.preset = contentConfig.developerPreset;
	}
	applyDeveloperPreset(
		legacySession,
		initialSnapshot,
		devMode,
		developerOptions,
	);
	applyPlayerName(legacySession, initialSnapshot, playerName);
	const sessionId = response.sessionId ?? `${SESSION_PREFIX}${nextSessionId++}`;
	const handle = createSessionHandle(legacySession);
	sessions.set(sessionId, { handle, legacySession, registries, resourceKeys });
	return {
		sessionId,
		session: handle,
		legacySession,
		snapshot: response.snapshot,
		ruleSnapshot: response.snapshot.rules,
		registries,
		resourceKeys,
		metadata: response.snapshot.metadata,
	};
}

/**
 * Retrieves the latest snapshot for the provided session.
 *
 * @param sessionId - Target session identifier.
 * @param requestOptions - Transport settings such as an abort signal.
 */
export async function fetchSnapshot(
	sessionId: string,
	requestOptions: GameApiRequestOptions = {},
): Promise<FetchSnapshotResult> {
	const api = ensureGameApi();
	const record = ensureSessionRecord(sessionId);
	const response = await api.fetchSnapshot(sessionId, requestOptions);
	const registries = deserializeSessionRegistries(response.registries);
	const resourceKeys: ResourceKey[] = extractResourceKeys(registries);
	record.registries = registries;
	record.resourceKeys = resourceKeys;
	return {
		session: record.handle,
		legacySession: record.legacySession,
		snapshot: response.snapshot,
		ruleSnapshot: response.snapshot.rules,
		registries,
		resourceKeys,
		metadata: response.snapshot.metadata,
	};
}

/**
 * Executes an action against the remote session and mirrors it locally.
 *
 * @param request - Action execution payload.
 * @param requestOptions - Transport settings such as an abort signal.
 */
export async function performSessionAction(
	request: ActionExecuteRequest,
	requestOptions: GameApiRequestOptions = {},
): Promise<ActionExecuteResponse> {
	const api = ensureGameApi();
	const { handle } = ensureSessionRecord(request.sessionId);
	try {
		const response = await api.performAction(request, requestOptions);
		if (response.status === 'success') {
			try {
				const params = request.params as ActionParams<string> | undefined;
				handle.performAction(request.actionId, params);
			} catch (localError) {
				console.error(
					'Local session failed to mirror remote action.',
					localError,
				);
			}
		}
		return response;
	} catch (error) {
		const failure = error as ActionExecutionFailure;
		const response: ActionExecuteErrorResponse = {
			status: 'error',
			error: failure?.message ?? 'Action failed.',
		};
		if (failure?.requirementFailure) {
			response.requirementFailure = failure.requirementFailure;
		}
		if (failure?.requirementFailures) {
			response.requirementFailures = failure.requirementFailures;
		}
		return response;
	}
}

/**
 * Advances the remote session phase and updates local caches.
 *
 * @param request - Phase advance payload.
 * @param requestOptions - Transport settings such as an abort signal.
 */
export async function advanceSessionPhase(
	request: SessionAdvanceRequest,
	requestOptions: GameApiRequestOptions = {},
): Promise<SessionAdvanceResponse> {
	const api = ensureGameApi();
	const record = ensureSessionRecord(request.sessionId);
	const {
		handle,
		registries: cachedRegistries,
		resourceKeys: cachedResourceKeys,
	} = record;
	const response = await api.advancePhase(request, requestOptions);
	const registries = deserializeSessionRegistries(response.registries);
	const resourceKeys: ResourceKey[] = extractResourceKeys(registries);
	Object.assign(cachedRegistries, registries);
	cachedResourceKeys.splice(0, cachedResourceKeys.length, ...resourceKeys);
	try {
		handle.advancePhase();
	} catch (localError) {
		console.error('Local session failed to mirror remote advance.', localError);
	}
	return response;
}

export function releaseSession(sessionId: string): void {
	sessions.delete(sessionId);
}
export type { CreateSessionResult, FetchSnapshotResult };<|MERGE_RESOLUTION|>--- conflicted
+++ resolved
@@ -26,16 +26,12 @@
 	extractResourceKeys,
 	type SessionRegistries,
 } from './sessionRegistries';
-<<<<<<< HEAD
-import { createGameApi, type GameApi } from '../services/gameApi';
-import { getLegacyContentConfig } from '../startup/runtimeConfig';
-=======
 import {
 	createGameApi,
 	type GameApi,
 	type GameApiRequestOptions,
 } from '../services/gameApi';
->>>>>>> 331be6ce
+import { getLegacyContentConfig } from '../startup/runtimeConfig';
 
 export interface SessionHandle {
 	enqueue: EngineSession['enqueue'];
