--- conflicted
+++ resolved
@@ -191,13 +191,9 @@
 	const { handlePerform, performRef } = useActionPerformer({
 		sessionId,
 		actionCostResource,
-<<<<<<< HEAD
-		registries,
+		registries: cachedRegistries,
 		getCachedSnapshot: queue.getLatestSnapshot,
 		updateCachedSnapshot: queue.updateSnapshot,
-=======
-		registries: cachedRegistries,
->>>>>>> 42cbb4a2
 		addLog,
 		showResolution: handleShowResolution,
 		syncPhaseState: applyPhaseSnapshot,
