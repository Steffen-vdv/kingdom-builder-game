import React, {
	createContext,
	useCallback,
	useEffect,
	useMemo,
	useRef,
} from 'react';
import { RegistryMetadataProvider } from '../contexts/RegistryMetadataContext';
import TranslationContextLoading from './TranslationContextLoading';
import { useTimeScale } from './useTimeScale';
import { useHoverCard } from './useHoverCard';
import { useGameLog } from './useGameLog';
import { useActionResolution } from './useActionResolution';
import type { ShowResolutionOptions } from './useActionResolution';
import { usePhaseProgress } from './usePhaseProgress';
import { useActionPerformer } from './useActionPerformer';
import { useToasts } from './useToasts';
import { useCompensationLogger } from './useCompensationLogger';
import { useAiRunner } from './useAiRunner';
import type {
	LegacyGameEngineContextValue,
	PerformActionHandler,
	SessionDerivedSelectors,
	SessionMetadataFetchers,
} from './GameContext.types';
import { DEFAULT_PLAYER_NAME } from './playerIdentity';
import { selectSessionView } from './sessionSelectors';
import type { SessionResourceKey } from './sessionTypes';
import type { GameProviderInnerProps } from './GameProviderInner.types';
import { useSessionQueue } from './useSessionQueue';
import { useSessionTranslationContext } from './useSessionTranslationContext';
import { isFatalSessionError, markFatalSessionError } from './sessionSdk';

export type { GameProviderInnerProps } from './GameProviderInner.types';

export const GameEngineContext =
	createContext<LegacyGameEngineContextValue | null>(null);

export function GameProviderInner({
	children,
	onExit,
	darkMode,
	onToggleDark,
	devMode,
	musicEnabled,
	onToggleMusic,
	soundEnabled,
	onToggleSound,
	backgroundAudioMuted,
	onToggleBackgroundAudioMute,
	playerName = DEFAULT_PLAYER_NAME,
	onChangePlayerName = () => {},
	queue,
	sessionId,
	sessionState,
	ruleSnapshot,
	refreshSession,
	onReleaseSession,
	onFatalSessionError,
	registries,
	resourceKeys,
	sessionMetadata,
}: GameProviderInnerProps) {
	const playerNameRef = useRef(playerName);
	playerNameRef.current = playerName;

	const {
		legacySession,
		enqueue,
		cachedSessionSnapshot,
		updatePlayerName: syncPlayerName,
	} = useSessionQueue(queue, sessionState, sessionId);

<<<<<<< HEAD
	const readCachedSessionSnapshot = useCallback(() => {
		const latest = queue.getLatestSnapshot();
		if (latest) {
			return latest;
		}
		return cachedSessionSnapshot;
	}, [queue, cachedSessionSnapshot]);
=======
	const cachedRegistries = queue.getLatestRegistries() ?? registries;
	const cachedMetadata =
		queue.getLatestMetadata() ??
		sessionMetadata ??
		cachedSessionSnapshot.metadata;
>>>>>>> 42cbb4a2

	const refresh = useCallback(() => {
		void refreshSession();
	}, [refreshSession]);

	const primaryPlayerSnapshot = sessionState.game.players[0];
	const primaryPlayerId = primaryPlayerSnapshot?.id;
	const primaryPlayerName = primaryPlayerSnapshot?.name;
	useEffect(() => {
		const desiredName = playerNameRef.current ?? DEFAULT_PLAYER_NAME;
		if (
			primaryPlayerId === undefined ||
			primaryPlayerName === undefined ||
			primaryPlayerName === desiredName
		) {
			return;
		}
		void syncPlayerName(primaryPlayerId, desiredName).finally(() => {
			refresh();
		});
	}, [primaryPlayerId, primaryPlayerName, refresh, playerName, syncPlayerName]);

	const { translationContext, isReady: translationContextReady } =
		useSessionTranslationContext({
			sessionState,
			registries: cachedRegistries,
			ruleSnapshot,
			sessionMetadata: cachedMetadata,
			cachedSessionSnapshot,
			onFatalSessionError,
		});

	const {
		timeScale,
		setTimeScale,
		clearTrackedTimeout,
		setTrackedTimeout,
		isMountedRef: mountedRef,
		timeScaleRef,
	} = useTimeScale({ devMode });

	const actionCostResource: SessionResourceKey =
		sessionState.actionCostResource;

	const sessionView = useMemo(
		() => selectSessionView(sessionState, cachedRegistries),
		[sessionState, cachedRegistries],
	);
	const selectors = useMemo<SessionDerivedSelectors>(
		() => ({ sessionView }),
		[sessionView],
	);
	const { hoverCard, handleHoverCard, clearHoverCard } = useHoverCard({
		setTrackedTimeout,
		clearTrackedTimeout,
	});

	const { log, logOverflowed, addLog } = useGameLog({
		sessionState,
	});

	const { resolution, showResolution, acknowledgeResolution } =
		useActionResolution({
			addLog,
			setTrackedTimeout,
			timeScaleRef,
			mountedRef,
		});

	const handleShowResolution = useCallback(
		(options: ShowResolutionOptions) => {
			clearHoverCard();
			return showResolution(options);
		},
		[clearHoverCard, showResolution],
	);

	const {
		phase,
		runUntilActionPhase,
		runUntilActionPhaseCore,
		handleEndTurn,
		endTurn,
		applyPhaseSnapshot,
		refreshPhaseState,
	} = usePhaseProgress({
		session: legacySession,
		sessionState,
		sessionId,
		actionCostResource,
		mountedRef,
		refresh,
		resourceKeys,
		enqueue,
		showResolution: handleShowResolution,
		registries: cachedRegistries,
		onFatalSessionError,
	});

	const { toasts, pushToast, pushErrorToast, pushSuccessToast, dismissToast } =
		useToasts({
			setTrackedTimeout,
		});

	useCompensationLogger({
		sessionId,
		sessionState,
		addLog,
		resourceKeys,
		registries: cachedRegistries,
	});

	const { handlePerform, performRef } = useActionPerformer({
		sessionId,
		actionCostResource,
<<<<<<< HEAD
		registries,
		getCachedSessionSnapshot: readCachedSessionSnapshot,
=======
		registries: cachedRegistries,
>>>>>>> 42cbb4a2
		addLog,
		showResolution: handleShowResolution,
		syncPhaseState: applyPhaseSnapshot,
		refresh,
		pushErrorToast,
		mountedRef,
		endTurn,
		enqueue,
		resourceKeys,
		...(onFatalSessionError ? { onFatalSessionError } : {}),
	});

	useAiRunner({
		session: legacySession,
		sessionState,
		runUntilActionPhaseCore,
		syncPhaseState: applyPhaseSnapshot,
		performRef,
		mountedRef,
		...(onFatalSessionError ? { onFatalSessionError } : {}),
	});

	useEffect(() => {
		let disposed = false;
		const run = async () => {
			try {
				await runUntilActionPhase();
			} catch (error) {
				if (disposed) {
					return;
				}
				if (!onFatalSessionError) {
					return;
				}
				if (isFatalSessionError(error)) {
					return;
				}
				markFatalSessionError(error);
				onFatalSessionError(error);
			}
		};
		void run();
		return () => {
			disposed = true;
		};
	}, [runUntilActionPhase, onFatalSessionError]);

	const metadataSnapshot = cachedMetadata;

	const metadata = useMemo<SessionMetadataFetchers>(
		() => ({
			getRuleSnapshot: () => ruleSnapshot,
			getSessionView: () => sessionView,
			getTranslationContext: () => {
				if (!translationContext) {
					throw new Error('Translation context unavailable');
				}
				return translationContext;
			},
		}),
		[ruleSnapshot, sessionView, translationContext],
	);

	const performActionRequest = useCallback<PerformActionHandler>(
		async ({ action, params }) => {
			await handlePerform(action, params);
		},
		[handlePerform],
	);

	const requestHelpers = useMemo(
		() => ({
			performAction: performActionRequest,
			advancePhase: handleEndTurn,
			refreshSession,
		}),
		[performActionRequest, handleEndTurn, refreshSession],
	);

	const handleExit = useCallback(() => {
		onReleaseSession();
		if (onExit) {
			onExit();
		}
	}, [onReleaseSession, onExit]);

	if (!translationContextReady || !translationContext) {
		return <TranslationContextLoading />;
	}

	const value: LegacyGameEngineContextValue = {
		sessionId,
		sessionSnapshot: sessionState,
		cachedSessionSnapshot,
		selectors,
		translationContext,
		ruleSnapshot,
		log,
		logOverflowed,
		resolution,
		showResolution: handleShowResolution,
		acknowledgeResolution,
		hoverCard,
		handleHoverCard,
		clearHoverCard,
		phase,
		actionCostResource,
		requests: requestHelpers,
		metadata,
		runUntilActionPhase,
		refreshPhaseState,
		darkMode: darkMode ?? true,
		onToggleDark: onToggleDark ?? (() => {}),
		musicEnabled: musicEnabled ?? true,
		onToggleMusic: onToggleMusic ?? (() => {}),
		soundEnabled: soundEnabled ?? true,
		onToggleSound: onToggleSound ?? (() => {}),
		backgroundAudioMuted: backgroundAudioMuted ?? true,
		onToggleBackgroundAudioMute: onToggleBackgroundAudioMute ?? (() => {}),
		timeScale,
		setTimeScale,
		toasts,
		pushToast,
		pushErrorToast,
		pushSuccessToast,
		dismissToast,
		playerName,
		onChangePlayerName,
		session: legacySession,
		sessionState,
		sessionView,
		handlePerform,
		handleEndTurn,
		...(onExit ? { onExit: handleExit } : {}),
	};

	return (
		<RegistryMetadataProvider
			registries={cachedRegistries}
			metadata={metadataSnapshot}
		>
			<GameEngineContext.Provider value={value}>
				{children}
			</GameEngineContext.Provider>
		</RegistryMetadataProvider>
	);
}<|MERGE_RESOLUTION|>--- conflicted
+++ resolved
@@ -71,7 +71,6 @@
 		updatePlayerName: syncPlayerName,
 	} = useSessionQueue(queue, sessionState, sessionId);
 
-<<<<<<< HEAD
 	const readCachedSessionSnapshot = useCallback(() => {
 		const latest = queue.getLatestSnapshot();
 		if (latest) {
@@ -79,13 +78,12 @@
 		}
 		return cachedSessionSnapshot;
 	}, [queue, cachedSessionSnapshot]);
-=======
-	const cachedRegistries = queue.getLatestRegistries() ?? registries;
+
+  const cachedRegistries = queue.getLatestRegistries() ?? registries;
 	const cachedMetadata =
 		queue.getLatestMetadata() ??
 		sessionMetadata ??
 		cachedSessionSnapshot.metadata;
->>>>>>> 42cbb4a2
 
 	const refresh = useCallback(() => {
 		void refreshSession();
@@ -201,12 +199,8 @@
 	const { handlePerform, performRef } = useActionPerformer({
 		sessionId,
 		actionCostResource,
-<<<<<<< HEAD
-		registries,
+		registries: cachedRegistries,
 		getCachedSessionSnapshot: readCachedSessionSnapshot,
-=======
-		registries: cachedRegistries,
->>>>>>> 42cbb4a2
 		addLog,
 		showResolution: handleShowResolution,
 		syncPhaseState: applyPhaseSnapshot,
