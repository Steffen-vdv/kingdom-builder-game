import React, {
  createContext,
  useContext,
  useMemo,
  useRef,
  useState,
  useEffect,
} from 'react';
import {
  createEngine,
  performAction,
  advance,
  Resource,
  getActionCosts,
  type EngineContext,
  type ActionParams,
} from '@kingdom-builder/engine';
import {
  RESOURCES,
  ACTIONS,
  BUILDINGS,
  DEVELOPMENTS,
  POPULATIONS,
  PHASES,
  GAME_START,
} from '@kingdom-builder/contents';
import {
  snapshotPlayer,
  diffStepSnapshots,
  logContent,
  type Summary,
} from '../translation';

interface Action {
  id: string;
  name: string;
  system?: boolean;
}

type LogEntry = {
  time: string;
  text: string;
  playerId: string;
};

interface HoverCard {
  title: string;
  effects: Summary;
  requirements: string[];
  costs?: Record<string, number>;
  description?: string | Summary;
  descriptionTitle?: string;
  descriptionClass?: string;
  effectsTitle?: string;
  bgClass?: string;
}

type PhaseStep = {
  title: string;
  items: { text: string; italic?: boolean; done?: boolean }[];
  active: boolean;
};

interface GameEngineContextValue {
  ctx: EngineContext;
  log: LogEntry[];
  hoverCard: HoverCard | null;
  handleHoverCard: (data: HoverCard) => void;
  clearHoverCard: () => void;
  phaseSteps: PhaseStep[];
  setPhaseSteps: React.Dispatch<React.SetStateAction<PhaseStep[]>>;
  phaseTimer: number;
  phasePaused: boolean;
  setPaused: (v: boolean) => void;
  mainApStart: number;
  displayPhase: string;
  setDisplayPhase: (id: string) => void;
  phaseHistories: Record<string, PhaseStep[]>;
  tabsEnabled: boolean;
  handlePerform: (
    action: Action,
    params?: Record<string, unknown>,
  ) => Promise<void>;
  runUntilActionPhase: () => Promise<void>;
  handleEndTurn: () => Promise<void>;
  updateMainPhaseStep: (apStartOverride?: number) => void;
  onExit?: () => void;
  darkMode: boolean;
  onToggleDark: () => void;
  devMode: boolean;
  onToggleDev: () => void;
}

const GameEngineContext = createContext<GameEngineContextValue | null>(null);

export function GameProvider({
  children,
  onExit,
  darkMode = true,
  onToggleDark = () => {},
}: {
  children: React.ReactNode;
  onExit?: () => void;
  darkMode?: boolean;
  onToggleDark?: () => void;
}) {
  const ctx = useMemo<EngineContext>(
    () =>
      createEngine({
        actions: ACTIONS,
        buildings: BUILDINGS,
        developments: DEVELOPMENTS,
        populations: POPULATIONS,
        phases: PHASES,
        start: GAME_START,
      }),
    [],
  );
  const [, setTick] = useState(0);
  const refresh = () => setTick((t) => t + 1);

  const [log, setLog] = useState<LogEntry[]>([]);
  const [hoverCard, setHoverCard] = useState<HoverCard | null>(null);
  const hoverTimeout = useRef<number>();

  const [phaseSteps, setPhaseSteps] = useState<PhaseStep[]>([]);
  const [phaseTimer, setPhaseTimer] = useState(0);
  const [phasePaused, setPhasePaused] = useState(false);
  const phasePausedRef = useRef(false);
  const [devMode, setDevMode] = useState(true);
  const onToggleDev = () => setDevMode((d) => !d);
  const [mainApStart, setMainApStart] = useState(0);
  const [displayPhase, setDisplayPhase] = useState(ctx.game.currentPhase);
  const [phaseHistories, setPhaseHistories] = useState<
    Record<string, PhaseStep[]>
  >({});
  const [tabsEnabled, setTabsEnabled] = useState(false);
  const enqueue = <T,>(task: () => Promise<T> | T) => ctx.enqueue(task);

  const actionPhaseId = useMemo(
    () => ctx.phases.find((p) => p.action)?.id,
    [ctx],
  );

  function setPaused(v: boolean) {
    phasePausedRef.current = v;
    setPhasePaused(v);
  }

  const addLog = (
    entry: string | string[],
    player?: EngineContext['activePlayer'],
  ) => {
    const p = player ?? ctx.activePlayer;
    setLog((prev) => {
      const items = (Array.isArray(entry) ? entry : [entry]).map((text) => ({
        time: new Date().toLocaleTimeString(),
        text: `[${p.name}] ${text}`,
        playerId: p.id,
      }));
      return [...prev, ...items];
    });
  };

  useEffect(() => {
    ctx.game.players.forEach((player) => {
      const comp = ctx.compensations[player.id];
      if (
        !comp ||
        (Object.keys(comp.resources || {}).length === 0 &&
          Object.keys(comp.stats || {}).length === 0)
      )
        return;
      const after = snapshotPlayer(player, ctx);
      const before = {
        ...after,
        resources: { ...after.resources },
        stats: { ...after.stats },
        buildings: [...after.buildings],
        lands: after.lands.map((l) => ({
          ...l,
          developments: [...l.developments],
        })),
        passives: [...after.passives],
      };
      for (const [k, v] of Object.entries(comp.resources || {}))
        before.resources[k] = (before.resources[k] || 0) - (v ?? 0);
      for (const [k, v] of Object.entries(comp.stats || {}))
        before.stats[k] = (before.stats[k] || 0) - (v ?? 0);
      const lines = diffStepSnapshots(before, after, undefined, ctx);
      if (lines.length)
        addLog(
          ['Last-player compensation:', ...lines.map((l: string) => `  ${l}`)],
          player,
        );
    });
  }, [ctx]);

  function handleHoverCard(data: HoverCard) {
    if (hoverTimeout.current) window.clearTimeout(hoverTimeout.current);
    hoverTimeout.current = window.setTimeout(() => setHoverCard(data), 300);
  }
  function clearHoverCard() {
    if (hoverTimeout.current) window.clearTimeout(hoverTimeout.current);
    setHoverCard(null);
  }

  function updateMainPhaseStep(apStartOverride?: number) {
    const total = apStartOverride ?? mainApStart;
    const spent = total - ctx.activePlayer.ap;
    const steps = [
      {
        title: 'Step 1 - Spend all AP',
        items: [
          {
            text: `${RESOURCES[Resource.ap].icon} ${spent}/${total} spent`,
            done: ctx.activePlayer.ap === 0,
          },
        ],
        active: ctx.activePlayer.ap > 0,
      },
    ];
    setPhaseSteps(steps);
    if (actionPhaseId) {
      setPhaseHistories((prev) => ({ ...prev, [actionPhaseId]: steps }));
      setDisplayPhase(actionPhaseId);
    } else {
      setDisplayPhase(ctx.game.currentPhase);
    }
  }

  function runDelay(total: number) {
    const speed = devMode ? 0.01 : 1;
    const adjustedTotal = total * speed;
    const step = 100 * speed;
    setPhaseTimer(0);
    return new Promise<void>((resolve) => {
      let elapsed = 0;
      const interval = window.setInterval(() => {
        if (!phasePausedRef.current) {
          elapsed += step;
          setPhaseTimer(elapsed / adjustedTotal);
          if (elapsed >= adjustedTotal) {
            window.clearInterval(interval);
            setPhaseTimer(0);
            resolve();
          }
        }
      }, step);
    });
  }

  function runStepDelay() {
    return runDelay(1000);
  }

  async function runUntilActionPhaseCore() {
    setTabsEnabled(false);
    setPhaseSteps([]);
    setDisplayPhase(ctx.game.currentPhase);
    setPhaseHistories({});
    let lastPhase: string | null = null;
    while (!ctx.phases[ctx.game.phaseIndex]?.action) {
      const before = snapshotPlayer(ctx.activePlayer, ctx);
      const { phase, step, player } = advance(ctx);
      const phaseDef = ctx.phases.find((p) => p.id === phase)!;
      const stepDef = phaseDef.steps.find((s) => s.id === step);
      if (phase !== lastPhase) {
        await runDelay(1500);
        setPhaseSteps([]);
        setDisplayPhase(phase);
        addLog(`${phaseDef.icon} ${phaseDef.label} Phase`, player);
        lastPhase = phase;
      }
      const after = snapshotPlayer(player, ctx);
      const changes = diffStepSnapshots(before, after, stepDef, ctx);
      if (changes.length) {
        addLog(
          changes.map((c) => `  ${c}`),
          player,
        );
      }
      const entry = {
        title: stepDef?.title || step,
        items:
          changes.length > 0
            ? changes.map((text) => ({ text }))
            : [{ text: 'No effect', italic: true }],
        active: false,
      };
      setPhaseSteps((prev) => [...prev, entry]);
      setPhaseHistories((prev) => ({
        ...prev,
        [phase]: [...(prev[phase] ?? []), entry],
      }));
      await runStepDelay();
    }
    await runDelay(1500);
    setMainApStart(ctx.activePlayer.ap);
    updateMainPhaseStep(ctx.activePlayer.ap);
    setDisplayPhase(ctx.game.currentPhase);
    setTabsEnabled(true);
    refresh();
  }

  const runUntilActionPhase = () => enqueue(runUntilActionPhaseCore);

  function perform(action: Action, params?: Record<string, unknown>) {
    const player = ctx.activePlayer;
    const before = snapshotPlayer(player, ctx);
    const costs = getActionCosts(
      action.id,
      ctx,
      params as ActionParams<string>,
    );
    try {
      const traces = performAction(
        action.id,
        ctx,
        params as ActionParams<string>,
      );
<<<<<<< HEAD
      const after = snapshotPlayer(ctx.activePlayer, ctx);
      const changes = diffStepSnapshots(before, after, undefined, ctx);
=======
      const after = snapshotPlayer(player, ctx);
      const stepDef = ctx.actions.get(action.id);
      const changes = diffStepSnapshots(before, after, stepDef, ctx);
>>>>>>> faa0d460
      const messages = logContent('action', action.id, ctx, params);
      const costLines: string[] = [];
      for (const key of Object.keys(costs) as (keyof typeof RESOURCES)[]) {
        const amt = costs[key] ?? 0;
        if (!amt) continue;
        const info = RESOURCES[key];
        const icon = info?.icon ? `${info.icon} ` : '';
        const label = info?.label ?? key;
        const b = before.resources[key] ?? 0;
        const a = b - amt;
        costLines.push(`    ${icon}${label} -${amt} (${b}→${a})`);
      }
      if (costLines.length) {
        messages.splice(1, 0, '  💲 Action cost', ...costLines);
      }

      const subLines: string[] = [];
      for (const trace of traces) {
<<<<<<< HEAD
        const subChanges = diffStepSnapshots(
          trace.before,
          trace.after,
          undefined,
=======
        const subStep = ctx.actions.get(trace.id);
        const subChanges = diffStepSnapshots(
          trace.before,
          trace.after,
          subStep,
>>>>>>> faa0d460
          ctx,
        );
        if (!subChanges.length) continue;
        subLines.push(...subChanges);
        const icon = ctx.actions.get(trace.id)?.icon || '';
        const name = ctx.actions.get(trace.id).name;
        const line = `  ${icon} ${name}`;
        const idx = messages.indexOf(line);
        if (idx !== -1)
          messages.splice(idx + 1, 0, ...subChanges.map((c) => `    ${c}`));
      }

      const normalize = (line: string) =>
        (line.split(' (')[0] ?? '').replace(/\s[+-]?\d+$/, '').trim();
      const subPrefixes = subLines.map(normalize);

      const costLabels = new Set(
        Object.keys(costs) as (keyof typeof RESOURCES)[],
      );
      const filtered = changes.filter((line) => {
        if (subPrefixes.includes(normalize(line))) return false;
        for (const key of costLabels) {
          const info = RESOURCES[key];
          const prefix = info?.icon ? `${info.icon} ${info.label}` : info.label;
          if (line.startsWith(prefix)) return false;
        }
        return true;
      });
      addLog([...messages, ...filtered.map((c) => `  ${c}`)], player);
    } catch (e) {
      const icon = ctx.actions.get(action.id)?.icon || '';
      addLog(
        `Failed to play ${icon} ${action.name}: ${(e as Error).message}`,
        player,
      );
      return;
    }
    updateMainPhaseStep();
    refresh();
  }

  const handlePerform = (action: Action, params?: Record<string, unknown>) =>
    enqueue(() => perform(action, params));

  async function endTurn() {
    const phaseDef = ctx.phases[ctx.game.phaseIndex];
    if (!phaseDef?.action) return;
    if (ctx.activePlayer.ap > 0) return;
    advance(ctx);
    setPhaseHistories({});
    await runUntilActionPhaseCore();
  }

  const handleEndTurn = () => enqueue(endTurn);

  // Update main phase steps once action phase becomes active
  useEffect(() => {
    if (ctx.phases[ctx.game.phaseIndex]?.action) {
      setMainApStart(ctx.activePlayer.ap);
      updateMainPhaseStep(ctx.activePlayer.ap);
    }
  }, [ctx.game.phaseIndex]);

  useEffect(() => {
    void runUntilActionPhase();
  }, []);

  useEffect(() => {
    if (!devMode) return;
    const phaseDef = ctx.phases[ctx.game.phaseIndex];
    if (!phaseDef?.action) return;
    const playerA = ctx.game.players[0]!;
    const playerB = ctx.game.players[1]!;
    const active = ctx.activePlayer;
    const taxName = ctx.actions.get('tax').name;
    if (active.id === playerB.id) {
      const ap = active.ap;
      for (let i = 0; i < ap; i++) {
        void enqueue(() => perform({ id: 'tax', name: taxName, system: true }));
      }
      void enqueue(endTurn);
    } else if (active.id === playerA.id && active.ap === 0) {
      void enqueue(endTurn);
    }
  }, [devMode, ctx.game.phaseIndex, ctx.activePlayer.id, ctx.activePlayer.ap]);

  const value: GameEngineContextValue = {
    ctx,
    log,
    hoverCard,
    handleHoverCard,
    clearHoverCard,
    phaseSteps,
    setPhaseSteps,
    phaseTimer,
    phasePaused,
    setPaused,
    mainApStart,
    displayPhase,
    setDisplayPhase,
    phaseHistories,
    tabsEnabled,
    handlePerform,
    runUntilActionPhase,
    handleEndTurn,
    updateMainPhaseStep,
    darkMode,
    onToggleDark,
    devMode,
    onToggleDev,
    ...(onExit ? { onExit } : {}),
  };

  return (
    <GameEngineContext.Provider value={value}>
      {children}
    </GameEngineContext.Provider>
  );
}

export const useGameEngine = (): GameEngineContextValue => {
  const value = useContext(GameEngineContext);
  if (!value) throw new Error('useGameEngine must be used within GameProvider');
  return value;
};

export type { LogEntry, PhaseStep };<|MERGE_RESOLUTION|>--- conflicted
+++ resolved
@@ -319,14 +319,10 @@
         ctx,
         params as ActionParams<string>,
       );
-<<<<<<< HEAD
-      const after = snapshotPlayer(ctx.activePlayer, ctx);
-      const changes = diffStepSnapshots(before, after, undefined, ctx);
-=======
+
       const after = snapshotPlayer(player, ctx);
       const stepDef = ctx.actions.get(action.id);
       const changes = diffStepSnapshots(before, after, stepDef, ctx);
->>>>>>> faa0d460
       const messages = logContent('action', action.id, ctx, params);
       const costLines: string[] = [];
       for (const key of Object.keys(costs) as (keyof typeof RESOURCES)[]) {
@@ -345,18 +341,11 @@
 
       const subLines: string[] = [];
       for (const trace of traces) {
-<<<<<<< HEAD
-        const subChanges = diffStepSnapshots(
-          trace.before,
-          trace.after,
-          undefined,
-=======
         const subStep = ctx.actions.get(trace.id);
         const subChanges = diffStepSnapshots(
           trace.before,
           trace.after,
           subStep,
->>>>>>> faa0d460
           ctx,
         );
         if (!subChanges.length) continue;
