--- conflicted
+++ resolved
@@ -285,14 +285,9 @@
         ctx,
         params as ActionParams<string>,
       );
-<<<<<<< HEAD
       const after = snapshotPlayer(player, ctx);
-      const changes = diffSnapshots(before, after, ctx);
-=======
-      const after = snapshotPlayer(ctx.activePlayer, ctx);
       const stepDef = ctx.actions.get(action.id);
       const changes = diffStepSnapshots(before, after, stepDef, ctx);
->>>>>>> 860e43d5
       const messages = logContent('action', action.id, ctx, params);
       const costLines: string[] = [];
       for (const key of Object.keys(costs) as (keyof typeof RESOURCES)[]) {
