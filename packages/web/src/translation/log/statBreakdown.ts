import { type EffectDef } from '@kingdom-builder/protocol';

type StringRecord = Record<string, string>;

export type StepEffects = { effects?: EffectDef[] } | undefined;

export interface ResourcePctBreakdown {
	resourceId: string;
	percentSourceId: string;
}

function resolveEvaluatorResourceId(
	effect: EffectDef,
	currentResourceId: string | undefined,
): string | undefined {
	const evaluator = effect.evaluator;
	if (evaluator?.type !== 'resource') {
		return currentResourceId;
	}
	const params = evaluator.params as StringRecord | undefined;
	return params?.['resourceId'] ?? currentResourceId;
}

// percent change params
type PercentChange = {
	type: 'percentFromResource';
	sourceResourceId: string;
};

function detectPctEffect(
	effect: EffectDef,
<<<<<<< HEAD
	statKey: string,
	role: string | undefined,
): StatPctBreakdown | undefined {
	// format: type 'resource' with change.type 'percentFromResource'
=======
	targetResourceId: string,
	evaluatorResourceId: string | undefined,
): ResourcePctBreakdown | undefined {
	// V2 format: type 'resource' with change.type 'percentFromResource'
>>>>>>> 23c822a6
	if (effect.type !== 'resource') {
		return undefined;
	}
	const params = effect.params as
		| {
				resourceId?: string;
				change?: PercentChange;
		  }
		| undefined;
	if (params?.resourceId !== targetResourceId) {
		return undefined;
	}
	const change = params?.change;
	if (change?.type !== 'percentFromResource' || !change.sourceResourceId) {
		return undefined;
	}
	if (!evaluatorResourceId) {
		return undefined;
	}
	return {
		resourceId: evaluatorResourceId,
		percentSourceId: change.sourceResourceId,
	};
}

export function findResourcePctBreakdown(
	step: StepEffects,
	targetResourceId: string,
): ResourcePctBreakdown | undefined {
	const walk = (
		effects: EffectDef[] | undefined,
		currentResourceId: string | undefined,
	): ResourcePctBreakdown | undefined => {
		if (!effects) {
			return undefined;
		}
		for (const effect of effects) {
			const evaluatorResourceId = resolveEvaluatorResourceId(
				effect,
				currentResourceId,
			);
			const pct = detectPctEffect(
				effect,
				targetResourceId,
				evaluatorResourceId,
			);
			if (pct) {
				return pct;
			}
			const nested = walk(effect.effects, evaluatorResourceId);
			if (nested) {
				return nested;
			}
		}
		return undefined;
	};
	return walk(step?.effects, undefined);
}<|MERGE_RESOLUTION|>--- conflicted
+++ resolved
@@ -21,7 +21,7 @@
 	return params?.['resourceId'] ?? currentResourceId;
 }
 
-// percent change params
+// V2 percent change params
 type PercentChange = {
 	type: 'percentFromResource';
 	sourceResourceId: string;
@@ -29,17 +29,10 @@
 
 function detectPctEffect(
 	effect: EffectDef,
-<<<<<<< HEAD
-	statKey: string,
-	role: string | undefined,
-): StatPctBreakdown | undefined {
-	// format: type 'resource' with change.type 'percentFromResource'
-=======
 	targetResourceId: string,
 	evaluatorResourceId: string | undefined,
 ): ResourcePctBreakdown | undefined {
 	// V2 format: type 'resource' with change.type 'percentFromResource'
->>>>>>> 23c822a6
 	if (effect.type !== 'resource') {
 		return undefined;
 	}
