--- conflicted
+++ resolved
@@ -123,37 +123,18 @@
 	if (!breakdown || change.delta <= 0) {
 		return undefined;
 	}
-<<<<<<< HEAD
-	const role = breakdown.role;
-	// Role should be a id - use it directly for metadata lookup
-	const populationKey = role.startsWith('resource:')
-		? role
-		: `resource:core:${role}`;
-	const count = player.values?.[populationKey] ?? 0;
-	// Use metadata for population icon
-	const popMetadata = metadataSelectors.get(populationKey);
-	const popIcon = popMetadata?.icon ?? '';
-	const pctStat = breakdown.percentStat;
-	// All values are now in values
-	const growth = player.values?.[pctStat] ?? 0;
-	// Use metadata for percent stat icon
-	const pctStatMetadata = metadataSelectors.get(pctStat);
-	const growthIcon = pctStatMetadata?.icon ?? '';
-	// Format values using metadata
-=======
 	// breakdown.resourceId is the evaluator resource (e.g., population role)
 	// It's already a full V2 ID - no prefix construction needed
 	const evaluatorResourceId = breakdown.resourceId;
-	const count = player.valuesV2?.[evaluatorResourceId] ?? 0;
+	const count = player.values?.[evaluatorResourceId] ?? 0;
 	const evaluatorMetadata = metadataSelectors.get(evaluatorResourceId);
 	const evaluatorIcon = evaluatorMetadata?.icon ?? '';
 	// breakdown.percentSourceId is the percent source resource (e.g., growth)
 	const percentSourceId = breakdown.percentSourceId;
-	const percentValue = player.valuesV2?.[percentSourceId] ?? 0;
+	const percentValue = player.values?.[percentSourceId] ?? 0;
 	const percentMetadata = metadataSelectors.get(percentSourceId);
 	const percentIcon = percentMetadata?.icon ?? '';
 	// Format values using V2 metadata
->>>>>>> 23c822a6
 	const formatValue = (id: string, value: number) => {
 		const meta = metadataSelectors.get(id);
 		return meta?.displayAsPercent ? `${value * 100}%` : String(value);
@@ -161,7 +142,7 @@
 	const percentDisplay = formatValue(percentSourceId, percentValue);
 	const baseValue = formatValue(resourceId, change.before);
 	const totalValue = formatValue(resourceId, change.after);
-	// Use metadata for target resource icon
+	// Use V2 metadata for target resource icon
 	const resourceMeta = metadataSelectors.get(resourceId);
 	const resourceIcon = resourceMeta?.icon ?? '';
 	return formatPercentBreakdown(
@@ -175,7 +156,7 @@
 	);
 }
 // Resources are handled uniformly by appendResourceChanges - no ID-based
-// filtering. All resources get source icons when available. Percent
+// filtering. All V2 resources get source icons when available. Percent
 // breakdown formatting is handled by appendPercentBreakdownChanges based on
 // effect metadata, not resource ID patterns.
 
@@ -189,7 +170,7 @@
 	options?: { trackByKey?: Map<string, ActionDiffChange> },
 ): ActionDiffChange[] {
 	const changes: ActionDiffChange[] = [];
-	// Process ALL resource keys - resource IDs are IDs directly
+	// Process ALL resource keys - resource IDs are V2 IDs directly
 	for (const resourceId of resourceKeys) {
 		const metadata = metadataSelectors.get(resourceId);
 		const summary = describeResourceChange(
@@ -245,7 +226,7 @@
 	if (!step) {
 		return;
 	}
-	// Collect all changed resource keys - these are IDs directly
+	// Collect all changed resource keys - these are V2 IDs directly
 	const changedKeys = collectChangedKeys(before, after);
 	for (const resourceId of changedKeys) {
 		const metadata = metadataSelectors.get(resourceId);
@@ -253,7 +234,7 @@
 		if (!diff) {
 			continue;
 		}
-		// Check if this resource displays as percent - use metadata
+		// Check if this resource displays as percent - use V2 metadata
 		const displaysAsPercent =
 			metadata.displayAsPercent || statDisplaysAsPercent(resourceId, assets);
 		if (displaysAsPercent) {
