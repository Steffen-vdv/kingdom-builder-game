--- conflicted
+++ resolved
@@ -175,19 +175,11 @@
 	id: SessionPlayerId;
 	name?: string;
 	/**
-<<<<<<< HEAD
-	 * Unified resource values map. All stats, populations, and resources
-	 * are accessed through this single property.
-	 */
-	resources: Readonly<Record<string, number>>;
-	resourceBounds: Readonly<Record<string, SessionResourceBounds>>;
-=======
-	 * Unified ResourceV2 value map - the canonical source of truth for all
+	 * Unified Resource value map - the canonical source of truth for all
 	 * resource values including currencies, stats, and population counts.
 	 */
-	valuesV2: Readonly<Record<string, number>>;
-	resourceBoundsV2: Readonly<Record<string, SessionResourceBoundsV2>>;
->>>>>>> 23c822a6
+	values: Readonly<Record<string, number>>;
+	resourceBounds: Readonly<Record<string, SessionResourceBounds>>;
 }
 
 /**
