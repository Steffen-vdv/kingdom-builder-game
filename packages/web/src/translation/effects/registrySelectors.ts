--- conflicted
+++ resolved
@@ -155,7 +155,6 @@
 	}
 	const display = selectStatDisplay(context.assets, key);
 	const assets = context.assets;
-<<<<<<< HEAD
 	const statAsset = assets?.stats?.[key];
 	const fallbackLabel = humanizeIdentifier(key) || key;
 	const label = coerceLabel(display.label, fallbackLabel);
@@ -171,16 +170,6 @@
 			...(percent ?? {}),
 		};
 	})();
-=======
-	const entry = assets?.stats?.[key];
-	const fallbackLabel = entry?.label ?? humanizeIdentifier(key) ?? key;
-	const label = coerceLabel(entry?.label, fallbackLabel);
-	const icon = coerceIcon(entry?.icon, key);
-	const baseFormat = DEFAULT_STAT_FORMATS[key];
-	const format = entry?.displayAsPercent
-		? { ...(baseFormat ?? {}), percent: true as const }
-		: baseFormat;
->>>>>>> b788707c
 	const descriptor: StatRegistryDescriptor = {
 		icon,
 		label,
