--- conflicted
+++ resolved
@@ -1,8 +1,5 @@
 import { registerEffectFormatter } from '../factory';
-<<<<<<< HEAD
 
-=======
->>>>>>> 580f5454
 registerEffectFormatter('development', 'add', {
 	summarize: (eff, ctx) => {
 		const id = eff.params?.['id'] as string;
