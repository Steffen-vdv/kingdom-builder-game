import { registerEffectFormatter } from '../factory';
import { describeContent } from '../../content';

registerEffectFormatter('development', 'add', {
<<<<<<< HEAD
	summarize: (effect, context) => {
		const id = effect.params?.['id'] as string;
		let definition:
			| { icon?: string | undefined; name?: string | undefined }
			| undefined;
		try {
			definition = context.developments.get(id);
		} catch {
			/* ignore */
		}
		const icon = definition?.icon || '';
		const name = definition?.name || id;
		return [icon, name].filter(Boolean).join(' ').trim() || id;
	},
	describe: (effect, context) => {
		const id = effect.params?.['id'] as string;
		let definition:
			| { name?: string | undefined; icon?: string | undefined }
			| undefined;
		try {
			definition = context.developments.get(id);
		} catch {
			/* ignore */
		}
		const label = definition?.name || id;
		const icon = definition?.icon || '';
		const details = describeContent('development', id, context);
		if (details.length === 0) {
			return `${icon}${label}`.trim() || id;
		}
		return [
			{
				title: [icon, label].filter(Boolean).join(' ').trim(),
				items: details,
			},
		];
=======
	summarize: (eff, ctx) => {
		const id = eff.params?.['id'] as string;
		let icon = id;
		try {
			icon = ctx.developments.get(id).icon || id;
		} catch {
			/* ignore */
		}
		return `${icon}`;
	},
	describe: (eff, ctx) => {
		const id = eff.params?.['id'] as string;
		let def: { name: string; icon?: string | undefined } | undefined;
		try {
			def = ctx.developments.get(id);
		} catch {
			/* ignore */
		}
		const label = def?.name || id;
		const icon = def?.icon || '';
		return `Add ${icon}${label}`;
>>>>>>> e6e242fb
	},
});

registerEffectFormatter('development', 'remove', {
<<<<<<< HEAD
	summarize: (effect, context) => {
		const id = effect.params?.['id'] as string;
		let icon = id;
		try {
			icon = context.developments.get(id).icon || id;
=======
	summarize: (eff, ctx) => {
		const id = eff.params?.['id'] as string;
		let icon = id;
		try {
			icon = ctx.developments.get(id).icon || id;
>>>>>>> e6e242fb
		} catch {
			/* ignore */
		}
		return `Remove ${icon}`;
	},
<<<<<<< HEAD
	describe: (effect, context) => {
		const id = effect.params?.['id'] as string;
		let definition:
			| { name?: string | undefined; icon?: string | undefined }
			| undefined;
		try {
			definition = context.developments.get(id);
		} catch {
			/* ignore */
		}
		const label = definition?.name || id;
		const icon = definition?.icon || '';
=======
	describe: (eff, ctx) => {
		const id = eff.params?.['id'] as string;
		let def: { name: string; icon?: string | undefined } | undefined;
		try {
			def = ctx.developments.get(id);
		} catch {
			/* ignore */
		}
		const label = def?.name || id;
		const icon = def?.icon || '';
>>>>>>> e6e242fb
		return `Remove ${icon}${label}`;
	},
});<|MERGE_RESOLUTION|>--- conflicted
+++ resolved
@@ -2,44 +2,6 @@
 import { describeContent } from '../../content';
 
 registerEffectFormatter('development', 'add', {
-<<<<<<< HEAD
-	summarize: (effect, context) => {
-		const id = effect.params?.['id'] as string;
-		let definition:
-			| { icon?: string | undefined; name?: string | undefined }
-			| undefined;
-		try {
-			definition = context.developments.get(id);
-		} catch {
-			/* ignore */
-		}
-		const icon = definition?.icon || '';
-		const name = definition?.name || id;
-		return [icon, name].filter(Boolean).join(' ').trim() || id;
-	},
-	describe: (effect, context) => {
-		const id = effect.params?.['id'] as string;
-		let definition:
-			| { name?: string | undefined; icon?: string | undefined }
-			| undefined;
-		try {
-			definition = context.developments.get(id);
-		} catch {
-			/* ignore */
-		}
-		const label = definition?.name || id;
-		const icon = definition?.icon || '';
-		const details = describeContent('development', id, context);
-		if (details.length === 0) {
-			return `${icon}${label}`.trim() || id;
-		}
-		return [
-			{
-				title: [icon, label].filter(Boolean).join(' ').trim(),
-				items: details,
-			},
-		];
-=======
 	summarize: (eff, ctx) => {
 		const id = eff.params?.['id'] as string;
 		let icon = id;
@@ -61,43 +23,20 @@
 		const label = def?.name || id;
 		const icon = def?.icon || '';
 		return `Add ${icon}${label}`;
->>>>>>> e6e242fb
 	},
 });
 
 registerEffectFormatter('development', 'remove', {
-<<<<<<< HEAD
-	summarize: (effect, context) => {
-		const id = effect.params?.['id'] as string;
-		let icon = id;
-		try {
-			icon = context.developments.get(id).icon || id;
-=======
 	summarize: (eff, ctx) => {
 		const id = eff.params?.['id'] as string;
 		let icon = id;
 		try {
 			icon = ctx.developments.get(id).icon || id;
->>>>>>> e6e242fb
 		} catch {
 			/* ignore */
 		}
 		return `Remove ${icon}`;
 	},
-<<<<<<< HEAD
-	describe: (effect, context) => {
-		const id = effect.params?.['id'] as string;
-		let definition:
-			| { name?: string | undefined; icon?: string | undefined }
-			| undefined;
-		try {
-			definition = context.developments.get(id);
-		} catch {
-			/* ignore */
-		}
-		const label = definition?.name || id;
-		const icon = definition?.icon || '';
-=======
 	describe: (eff, ctx) => {
 		const id = eff.params?.['id'] as string;
 		let def: { name: string; icon?: string | undefined } | undefined;
@@ -108,7 +47,6 @@
 		}
 		const label = def?.name || id;
 		const icon = def?.icon || '';
->>>>>>> e6e242fb
 		return `Remove ${icon}${label}`;
 	},
 });