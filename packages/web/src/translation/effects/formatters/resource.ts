--- conflicted
+++ resolved
@@ -25,15 +25,9 @@
   summarize: (eff) => {
     const key = eff.params?.['key'] as string;
     const res = RESOURCES[key as ResourceKey];
-<<<<<<< HEAD
     const icon = res?.icon || key;
     const percent = Number(eff.params?.['percent']);
     return `Transfer ${percent}% ${icon}`;
-=======
-    const icon = res ? res.icon : key;
-    const percent = Number(eff.params?.['percent']);
-    return `${icon}${percent}%`;
->>>>>>> e60c0e2b
   },
   describe: (eff) => {
     const key = eff.params?.['key'] as string;
@@ -41,10 +35,6 @@
     const label = res?.label || key;
     const icon = res?.icon || key;
     const percent = Number(eff.params?.['percent']);
-<<<<<<< HEAD
-    return `Transfer ${percent}% ${icon} ${label}`;
-=======
     return `Transfer ${percent}% of opponent's ${icon}${label} to you`;
->>>>>>> e60c0e2b
   },
 });