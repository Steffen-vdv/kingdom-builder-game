import React, { useMemo } from 'react';
import { useGameEngine } from '../../state/GameContext';
import Button from '../common/Button';

type PhasePanelProps = {
	height?: number;
};

const panelClassName = [
	'relative flex min-h-[240px] w-full flex-col gap-6 rounded-3xl',
	'border border-white/60 bg-white/80 p-6 shadow-2xl',
	'dark:border-white/10 dark:bg-slate-900/70 dark:shadow-slate-900/50',
].join(' ');

const turnClassName = [
	'flex flex-wrap items-center gap-2 text-sm font-semibold uppercase',
	'tracking-[0.2em] text-slate-600 dark:text-slate-300',
].join(' ');

const playerBadgeClassName = [
	'rounded-full bg-white/60 px-3 py-1 text-xs font-medium uppercase',
	'tracking-[0.15em] text-slate-500 dark:bg-white/10 dark:text-slate-200',
].join(' ');

const phaseBadgeClassName = [
	'inline-flex items-center gap-3 self-start rounded-full border px-4 py-2',
	'border-slate-300 bg-white/70 text-sm font-semibold uppercase tracking-[0.2em]',
	'text-slate-700 shadow-sm dark:border-white/10 dark:bg-slate-900/80',
	'dark:text-slate-100',
].join(' ');

const PhasePanel = React.forwardRef<HTMLDivElement, PhasePanelProps>(
	({ height }, ref) => {
		const { sessionState, sessionView, phase, handleEndTurn, resolution } =
			useGameEngine();
		const currentPhaseDefinition = useMemo(
			() =>
				sessionState.phases.find(
					(phaseDefinition) => phaseDefinition.id === phase.currentPhaseId,
				),
			[phase.currentPhaseId, sessionState.phases],
		);
		const activePlayerName =
			sessionView.active?.name ??
			sessionState.game.players[0]?.name ??
			'Player';
		const canEndTurn = phase.canEndTurn && !phase.isAdvancing;
<<<<<<< HEAD
		const phaseLabel = currentPhaseDefinition?.label ?? phase.currentPhaseId;
		const phaseIcon = currentPhaseDefinition?.icon?.trim();
=======
		const shouldHideNextTurn = Boolean(resolution?.requireAcknowledgement);
>>>>>>> 918e3526
		const handleEndTurnClick = () => {
			// Phase errors are surfaced via onFatalSessionError inside
			// usePhaseProgress.
			void handleEndTurn();
		};
		const panelHeight = Math.max(240, height ?? 0);
		return (
			<section
				ref={ref}
				className={panelClassName}
				style={{ height: `${panelHeight}px` }}
			>
				<header className="flex items-start justify-between gap-4">
					<p className={turnClassName}>
						<span>Turn {sessionState.game.turn}</span>
						<span className="sr-only">Active player:</span>
						<span className={playerBadgeClassName}>{activePlayerName}</span>
					</p>
					<span
						className={`${phaseBadgeClassName} ml-auto`}
						role="status"
						aria-live="polite"
					>
						<span className="text-[0.65rem] text-slate-500 dark:text-slate-300">
							Current Phase
						</span>
						<span className="flex items-center gap-2">
							{phaseIcon ? <span aria-hidden="true">{phaseIcon}</span> : null}
							<span>{phaseLabel}</span>
						</span>
					</span>
				</header>
				<div className="mt-auto flex justify-end">
					{shouldHideNextTurn ? null : (
						<Button
							variant="primary"
							disabled={!canEndTurn}
							onClick={handleEndTurnClick}
							icon="⏭️"
						>
							Next Turn
						</Button>
					)}
				</div>
			</section>
		);
	},
);

PhasePanel.displayName = 'PhasePanel';

export default PhasePanel;<|MERGE_RESOLUTION|>--- conflicted
+++ resolved
@@ -45,12 +45,9 @@
 			sessionState.game.players[0]?.name ??
 			'Player';
 		const canEndTurn = phase.canEndTurn && !phase.isAdvancing;
-<<<<<<< HEAD
 		const phaseLabel = currentPhaseDefinition?.label ?? phase.currentPhaseId;
 		const phaseIcon = currentPhaseDefinition?.icon?.trim();
-=======
 		const shouldHideNextTurn = Boolean(resolution?.requireAcknowledgement);
->>>>>>> 918e3526
 		const handleEndTurnClick = () => {
 			// Phase errors are surfaced via onFatalSessionError inside
 			// usePhaseProgress.
