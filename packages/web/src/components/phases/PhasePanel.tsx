--- conflicted
+++ resolved
@@ -40,8 +40,8 @@
 
 const PhasePanel = React.forwardRef<HTMLDivElement, PhasePanelProps>(
 	({ height }, ref) => {
-<<<<<<< HEAD
-		const { sessionState, sessionView, phase, handleEndTurn } = useGameEngine();
+		const { sessionState, sessionView, phase, handleEndTurn, resolution } =
+			useGameEngine();
 		const activePlayerState = useMemo(
 			() =>
 				sessionState.game.players.find((player) => {
@@ -49,10 +49,6 @@
 				}),
 			[sessionState.game.activePlayerId, sessionState.game.players],
 		);
-=======
-		const { sessionState, sessionView, phase, handleEndTurn, resolution } =
-			useGameEngine();
->>>>>>> fcab9bd2
 		const currentPhaseDefinition = useMemo(
 			() =>
 				sessionState.phases.find(
@@ -64,16 +60,12 @@
 			sessionView.active?.name ??
 			sessionState.game.players[0]?.name ??
 			'Player';
-<<<<<<< HEAD
 		const isControllableTurn = Boolean(
 			activePlayerState && !activePlayerState.aiControlled,
 		);
 		const canEndTurn =
 			isControllableTurn && phase.canEndTurn && !phase.isAdvancing;
-=======
-		const canEndTurn = phase.canEndTurn && !phase.isAdvancing;
 		const shouldHideNextTurn = Boolean(resolution?.requireAcknowledgement);
->>>>>>> fcab9bd2
 		const handleEndTurnClick = () => {
 			// Phase errors are surfaced via onFatalSessionError inside
 			// usePhaseProgress.
