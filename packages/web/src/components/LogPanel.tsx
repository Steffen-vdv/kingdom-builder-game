import React, { useEffect, useMemo, useRef, useState } from 'react';
import { useGameEngine } from '../state/GameContext';
import { useAnimate } from '../utils/useAutoAnimate';

export default function LogPanel() {
	const { log: entries, ctx } = useGameEngine();
	const wrapperRef = useRef<HTMLDivElement>(null);
	const containerRef = useRef<HTMLDivElement>(null);
	const listRef = useAnimate<HTMLUListElement>();
	const [isExpanded, setIsExpanded] = useState(false);
<<<<<<< HEAD
	const [collapsedMetrics, setCollapsedMetrics] = useState<{
		width: number;
		height: number;
=======
	const [isOverlay, setIsOverlay] = useState(false);
	const [collapsedSize, setCollapsedSize] = useState<{
		width: number;
		height: number;
	} | null>(null);
	const [expandedBase, setExpandedBase] = useState<{
		width: number;
		height: number;
	} | null>(null);
	const [overlayOffsets, setOverlayOffsets] = useState<{
>>>>>>> df2d9b3b
		top: number;
		right: number;
	} | null>(null);
	const [viewport, setViewport] = useState(() => ({
		width: typeof window === 'undefined' ? 0 : window.innerWidth,
		height: typeof window === 'undefined' ? 0 : window.innerHeight,
	}));

	useEffect(() => {
		if (typeof window === 'undefined') return;
		const handleResize = () => {
			setViewport({ width: window.innerWidth, height: window.innerHeight });
		};
		window.addEventListener('resize', handleResize);
		return () => {
			window.removeEventListener('resize', handleResize);
		};
	}, []);

	useEffect(() => {
		if (isExpanded) return;
		const node = containerRef.current;
<<<<<<< HEAD
		if (!node) return;
		const rect = node.getBoundingClientRect();
		const viewportWidth = typeof window === 'undefined' ? 0 : window.innerWidth;
		setCollapsedMetrics({
			width: rect.width,
			height: rect.height,
			top: rect.top,
			right: viewportWidth ? viewportWidth - rect.right : 0,
		});
	}, [entries, isExpanded, viewport.height, viewport.width]);

	const expandedStyle = useMemo(() => {
		if (!isExpanded || !collapsedMetrics) return undefined;
		const viewportWidth = viewport.width || collapsedMetrics.width;
		const viewportHeight = viewport.height || collapsedMetrics.height;
		const minMargin = 16;
		const maxWidth = Math.max(
			viewportWidth - minMargin * 2,
			collapsedMetrics.width,
		);
		const maxHeight = Math.max(
			viewportHeight - minMargin * 2,
			collapsedMetrics.height,
		);
		const targetWidth = Math.min(
			Math.max(collapsedMetrics.width * 1.8, collapsedMetrics.width + 120),
			maxWidth,
		);
		const targetHeight = Math.min(
			Math.max(collapsedMetrics.height * 2, collapsedMetrics.height + 180),
			maxHeight,
		);

		const availableRight = Math.max(collapsedMetrics.right, minMargin);
		const maxTop = viewportHeight - targetHeight - minMargin;
		const desiredTop = Math.max(
			Math.min(collapsedMetrics.top, maxTop),
			minMargin,
		);

		return {
			position: 'fixed' as const,
			width: `${targetWidth}px`,
			height: `${targetHeight}px`,
			top: `${desiredTop}px`,
			right: `${availableRight}px`,
			maxWidth: `calc(100vw - ${minMargin * 2}px)`,
			maxHeight: `calc(100vh - ${minMargin * 2}px)`,
		};
	}, [collapsedMetrics, isExpanded, viewport.height, viewport.width]);

	const handleToggleExpand = () => {
		const node = containerRef.current;
		if (!node) return;

		if (!isExpanded) {
			const rect = node.getBoundingClientRect();
			const viewportWidth =
				typeof window === 'undefined' ? 0 : window.innerWidth;
			setCollapsedMetrics({
				width: rect.width,
				height: rect.height,
				top: rect.top,
				right: viewportWidth ? viewportWidth - rect.right : 0,
			});
=======
		const wrapper = wrapperRef.current;
		if (!node || !wrapper) return;
		const rect = node.getBoundingClientRect();
		const wrapperRect = wrapper.getBoundingClientRect();
		setCollapsedSize({ width: rect.width, height: rect.height });
		setOverlayOffsets({
			top: rect.top - wrapperRect.top,
			right: wrapperRect.right - rect.right,
		});
	}, [entries, isExpanded, viewport.height, viewport.width]);

	const clampDimension = (target: number, viewportLimit: number) => {
		if (viewportLimit <= 0) return target;
		return Math.min(target, viewportLimit);
	};

	const expandedStyle =
		isExpanded && expandedBase
			? {
					width: `${clampDimension(
						expandedBase.width,
						viewport.width > 32 ? viewport.width - 32 : viewport.width,
					)}px`,
					height: `${clampDimension(
						expandedBase.height,
						viewport.height > 32 ? viewport.height - 32 : viewport.height,
					)}px`,
				}
			: undefined;

	const handleToggleExpand = () => {
		const node = containerRef.current;
		const wrapper = wrapperRef.current;
		if (!node || !wrapper) return;

		if (!isExpanded) {
			const rect = node.getBoundingClientRect();
			const wrapperRect = wrapper.getBoundingClientRect();
			setCollapsedSize({ width: rect.width, height: rect.height });
			setOverlayOffsets({
				top: rect.top - wrapperRect.top,
				right: wrapperRect.right - rect.right,
			});
			setExpandedBase({ width: rect.width * 2, height: rect.height * 4 });
			setIsOverlay(true);
>>>>>>> df2d9b3b
			setIsExpanded(true);
			return;
		}

		setIsExpanded(false);
<<<<<<< HEAD
=======
		setExpandedBase(null);
	};

	useEffect(() => {
		if (!isExpanded) return;
		setIsOverlay(true);
	}, [isExpanded]);

	const handleTransitionEnd = (
		event: React.TransitionEvent<HTMLDivElement>,
	) => {
		if (event.target !== event.currentTarget) return;
		if (isExpanded || !isOverlay) return;
		setIsOverlay(false);
		setOverlayOffsets(null);
>>>>>>> df2d9b3b
	};

	useEffect(() => {
		const container = containerRef.current;
		const list = listRef.current;
		if (!container || !list || isExpanded) return;

		let frame: number | null = null;

		const alignToBottom = () => {
			container.scrollTop = container.scrollHeight;
		};

		const scheduleAlignment = () => {
			if (frame !== null) cancelAnimationFrame(frame);
			frame = requestAnimationFrame(() => {
				alignToBottom();
				frame = requestAnimationFrame(alignToBottom);
			});
		};

		scheduleAlignment();

		const cleanup = () => {
			if (frame !== null) {
				cancelAnimationFrame(frame);
				frame = null;
			}
		};

		if (typeof ResizeObserver !== 'undefined') {
			const observer = new ResizeObserver(() => {
				scheduleAlignment();
			});
			observer.observe(list);
			observer.observe(container);
			return () => {
				cleanup();
				observer.disconnect();
			};
		}

		if (typeof MutationObserver !== 'undefined') {
			const observer = new MutationObserver(() => {
				scheduleAlignment();
			});
			observer.observe(list, { childList: true, subtree: true });
			return () => {
				cleanup();
				observer.disconnect();
			};
		}

		return cleanup;
	}, [entries.length, isExpanded]);

	const renderToggleButton = (variant: 'inline' | 'floating') => {
		const baseClasses =
			'inline-flex h-8 w-8 items-center justify-center rounded-md focus:outline-none focus-visible:ring-2 focus-visible:ring-offset-2 focus-visible:ring-indigo-500 dark:focus-visible:ring-offset-gray-800';
		const variantClasses =
			variant === 'floating'
<<<<<<< HEAD
				? ' border border-slate-300/70 bg-white/95 text-slate-700 shadow-lg backdrop-blur-sm hover:bg-white dark:border-gray-700/70 dark:bg-gray-900/90 dark:text-slate-100 dark:hover:bg-gray-900'
=======
				? ' absolute top-3 right-3 border border-slate-300/60 bg-white/95 text-slate-700 shadow-lg backdrop-blur-sm hover:bg-white dark:border-gray-700/60 dark:bg-gray-900/90 dark:text-slate-100 dark:hover:bg-gray-900'
>>>>>>> df2d9b3b
				: ' border border-transparent bg-slate-200 text-slate-700 hover:bg-slate-300 dark:bg-slate-700 dark:text-slate-100 dark:hover:bg-slate-600';

		return (
			<button
				type="button"
				onClick={handleToggleExpand}
				aria-label={isExpanded ? 'Collapse log panel' : 'Expand log panel'}
				className={`${baseClasses} ${variantClasses}`}
			>
				<span aria-hidden="true" className="text-lg leading-none">
					{isExpanded ? '⤡' : '⛶'}
				</span>
			</button>
		);
	};

	return (
		<div
			ref={wrapperRef}
<<<<<<< HEAD
			className={`relative ${isExpanded ? 'z-50' : ''}`}
			style={
				collapsedMetrics?.height
					? { minHeight: `${collapsedMetrics.height}px` }
=======
			className={`relative ${isExpanded || isOverlay ? 'z-50' : ''}`}
			style={
				collapsedSize && collapsedSize.height
					? { minHeight: `${collapsedSize.height}px` }
>>>>>>> df2d9b3b
					: undefined
			}
		>
			<div
				ref={containerRef}
<<<<<<< HEAD
				className={`border rounded bg-white dark:bg-gray-800 shadow transition-all duration-300 ease-in-out ${
					isExpanded
						? 'overflow-auto p-6 shadow-2xl'
						: 'relative w-full max-h-80 overflow-y-auto p-4'
				}`}
				style={expandedStyle}
			>
				<div
					className={`flex items-center gap-2 ${
						isExpanded ? 'justify-between' : ''
=======
				className={`relative border rounded bg-white dark:bg-gray-800 shadow transition-all duration-300 ease-in-out ${
					isOverlay ? 'absolute left-auto' : 'w-full'
				} ${
					isExpanded
						? 'overflow-auto p-6 shadow-2xl'
						: 'p-4 overflow-y-auto max-h-80'
				}`}
				style={{
					...(expandedStyle ?? {}),
					...(!isExpanded && isOverlay && collapsedSize
						? {
								width: `${collapsedSize.width}px`,
								height: `${collapsedSize.height}px`,
							}
						: {}),
					...(isOverlay && overlayOffsets
						? {
								top: `${overlayOffsets.top}px`,
								right: `${overlayOffsets.right}px`,
							}
						: {}),
				}}
				onTransitionEnd={handleTransitionEnd}
			>
				<div
					className={`flex items-center gap-2 ${
						isExpanded ? 'justify-between' : 'pr-12'
>>>>>>> df2d9b3b
					}`}
				>
					<h2 className="text-xl font-semibold">Log</h2>
					{isExpanded ? renderToggleButton('inline') : null}
				</div>
<<<<<<< HEAD
				{!isExpanded ? (
					<div className="pointer-events-none sticky top-4 z-10 flex justify-end">
						<div className="pointer-events-auto">
							{renderToggleButton('floating')}
						</div>
					</div>
				) : null}
				<ul
					ref={listRef}
					className={`mt-2 ${isExpanded ? 'space-y-2' : 'space-y-1 pr-4'}`}
=======
				{!isExpanded ? renderToggleButton('floating') : null}
				<ul
					ref={listRef}
					className={`mt-2 ${isExpanded ? 'space-y-2' : 'space-y-1 pr-8'}`}
>>>>>>> df2d9b3b
				>
					{entries.map((entry, idx) => {
						const aId = ctx.game.players[0]?.id;
						const bId = ctx.game.players[1]?.id;
						const colorClass =
							entry.playerId === aId
								? 'log-entry-a'
								: entry.playerId === bId
									? 'log-entry-b'
									: '';
						return (
							<li
								key={idx}
								className={`${
									isExpanded ? 'text-sm leading-relaxed' : 'text-xs'
								} font-mono whitespace-pre-wrap ${colorClass}`}
							>
								[{entry.time}] {entry.text}
							</li>
						);
					})}
				</ul>
			</div>
		</div>
	);
}<|MERGE_RESOLUTION|>--- conflicted
+++ resolved
@@ -8,22 +8,10 @@
 	const containerRef = useRef<HTMLDivElement>(null);
 	const listRef = useAnimate<HTMLUListElement>();
 	const [isExpanded, setIsExpanded] = useState(false);
-<<<<<<< HEAD
+
 	const [collapsedMetrics, setCollapsedMetrics] = useState<{
 		width: number;
 		height: number;
-=======
-	const [isOverlay, setIsOverlay] = useState(false);
-	const [collapsedSize, setCollapsedSize] = useState<{
-		width: number;
-		height: number;
-	} | null>(null);
-	const [expandedBase, setExpandedBase] = useState<{
-		width: number;
-		height: number;
-	} | null>(null);
-	const [overlayOffsets, setOverlayOffsets] = useState<{
->>>>>>> df2d9b3b
 		top: number;
 		right: number;
 	} | null>(null);
@@ -46,7 +34,6 @@
 	useEffect(() => {
 		if (isExpanded) return;
 		const node = containerRef.current;
-<<<<<<< HEAD
 		if (!node) return;
 		const rect = node.getBoundingClientRect();
 		const viewportWidth = typeof window === 'undefined' ? 0 : window.innerWidth;
@@ -112,76 +99,11 @@
 				top: rect.top,
 				right: viewportWidth ? viewportWidth - rect.right : 0,
 			});
-=======
-		const wrapper = wrapperRef.current;
-		if (!node || !wrapper) return;
-		const rect = node.getBoundingClientRect();
-		const wrapperRect = wrapper.getBoundingClientRect();
-		setCollapsedSize({ width: rect.width, height: rect.height });
-		setOverlayOffsets({
-			top: rect.top - wrapperRect.top,
-			right: wrapperRect.right - rect.right,
-		});
-	}, [entries, isExpanded, viewport.height, viewport.width]);
-
-	const clampDimension = (target: number, viewportLimit: number) => {
-		if (viewportLimit <= 0) return target;
-		return Math.min(target, viewportLimit);
-	};
-
-	const expandedStyle =
-		isExpanded && expandedBase
-			? {
-					width: `${clampDimension(
-						expandedBase.width,
-						viewport.width > 32 ? viewport.width - 32 : viewport.width,
-					)}px`,
-					height: `${clampDimension(
-						expandedBase.height,
-						viewport.height > 32 ? viewport.height - 32 : viewport.height,
-					)}px`,
-				}
-			: undefined;
-
-	const handleToggleExpand = () => {
-		const node = containerRef.current;
-		const wrapper = wrapperRef.current;
-		if (!node || !wrapper) return;
-
-		if (!isExpanded) {
-			const rect = node.getBoundingClientRect();
-			const wrapperRect = wrapper.getBoundingClientRect();
-			setCollapsedSize({ width: rect.width, height: rect.height });
-			setOverlayOffsets({
-				top: rect.top - wrapperRect.top,
-				right: wrapperRect.right - rect.right,
-			});
-			setExpandedBase({ width: rect.width * 2, height: rect.height * 4 });
-			setIsOverlay(true);
->>>>>>> df2d9b3b
 			setIsExpanded(true);
 			return;
 		}
 
 		setIsExpanded(false);
-<<<<<<< HEAD
-=======
-		setExpandedBase(null);
-	};
-
-	useEffect(() => {
-		if (!isExpanded) return;
-		setIsOverlay(true);
-	}, [isExpanded]);
-
-	const handleTransitionEnd = (
-		event: React.TransitionEvent<HTMLDivElement>,
-	) => {
-		if (event.target !== event.currentTarget) return;
-		if (isExpanded || !isOverlay) return;
-		setIsOverlay(false);
-		setOverlayOffsets(null);
->>>>>>> df2d9b3b
 	};
 
 	useEffect(() => {
@@ -243,11 +165,8 @@
 			'inline-flex h-8 w-8 items-center justify-center rounded-md focus:outline-none focus-visible:ring-2 focus-visible:ring-offset-2 focus-visible:ring-indigo-500 dark:focus-visible:ring-offset-gray-800';
 		const variantClasses =
 			variant === 'floating'
-<<<<<<< HEAD
+
 				? ' border border-slate-300/70 bg-white/95 text-slate-700 shadow-lg backdrop-blur-sm hover:bg-white dark:border-gray-700/70 dark:bg-gray-900/90 dark:text-slate-100 dark:hover:bg-gray-900'
-=======
-				? ' absolute top-3 right-3 border border-slate-300/60 bg-white/95 text-slate-700 shadow-lg backdrop-blur-sm hover:bg-white dark:border-gray-700/60 dark:bg-gray-900/90 dark:text-slate-100 dark:hover:bg-gray-900'
->>>>>>> df2d9b3b
 				: ' border border-transparent bg-slate-200 text-slate-700 hover:bg-slate-300 dark:bg-slate-700 dark:text-slate-100 dark:hover:bg-slate-600';
 
 		return (
@@ -267,23 +186,15 @@
 	return (
 		<div
 			ref={wrapperRef}
-<<<<<<< HEAD
 			className={`relative ${isExpanded ? 'z-50' : ''}`}
 			style={
 				collapsedMetrics?.height
 					? { minHeight: `${collapsedMetrics.height}px` }
-=======
-			className={`relative ${isExpanded || isOverlay ? 'z-50' : ''}`}
-			style={
-				collapsedSize && collapsedSize.height
-					? { minHeight: `${collapsedSize.height}px` }
->>>>>>> df2d9b3b
 					: undefined
 			}
 		>
 			<div
 				ref={containerRef}
-<<<<<<< HEAD
 				className={`border rounded bg-white dark:bg-gray-800 shadow transition-all duration-300 ease-in-out ${
 					isExpanded
 						? 'overflow-auto p-6 shadow-2xl'
@@ -294,41 +205,11 @@
 				<div
 					className={`flex items-center gap-2 ${
 						isExpanded ? 'justify-between' : ''
-=======
-				className={`relative border rounded bg-white dark:bg-gray-800 shadow transition-all duration-300 ease-in-out ${
-					isOverlay ? 'absolute left-auto' : 'w-full'
-				} ${
-					isExpanded
-						? 'overflow-auto p-6 shadow-2xl'
-						: 'p-4 overflow-y-auto max-h-80'
-				}`}
-				style={{
-					...(expandedStyle ?? {}),
-					...(!isExpanded && isOverlay && collapsedSize
-						? {
-								width: `${collapsedSize.width}px`,
-								height: `${collapsedSize.height}px`,
-							}
-						: {}),
-					...(isOverlay && overlayOffsets
-						? {
-								top: `${overlayOffsets.top}px`,
-								right: `${overlayOffsets.right}px`,
-							}
-						: {}),
-				}}
-				onTransitionEnd={handleTransitionEnd}
-			>
-				<div
-					className={`flex items-center gap-2 ${
-						isExpanded ? 'justify-between' : 'pr-12'
->>>>>>> df2d9b3b
 					}`}
 				>
 					<h2 className="text-xl font-semibold">Log</h2>
 					{isExpanded ? renderToggleButton('inline') : null}
 				</div>
-<<<<<<< HEAD
 				{!isExpanded ? (
 					<div className="pointer-events-none sticky top-4 z-10 flex justify-end">
 						<div className="pointer-events-auto">
@@ -339,12 +220,6 @@
 				<ul
 					ref={listRef}
 					className={`mt-2 ${isExpanded ? 'space-y-2' : 'space-y-1 pr-4'}`}
-=======
-				{!isExpanded ? renderToggleButton('floating') : null}
-				<ul
-					ref={listRef}
-					className={`mt-2 ${isExpanded ? 'space-y-2' : 'space-y-1 pr-8'}`}
->>>>>>> df2d9b3b
 				>
 					{entries.map((entry, idx) => {
 						const aId = ctx.game.players[0]?.id;
