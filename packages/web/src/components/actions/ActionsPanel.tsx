--- conflicted
+++ resolved
@@ -187,13 +187,8 @@
               handleHoverCard({
                 title: `${actionInfo['raise_pop']?.icon ?? ''}${
                   POPULATION_ROLES[role]?.icon
-<<<<<<< HEAD
-                } - Hire ${POPULATION_ROLES[role]?.label || ''}`,
+                } Hire ${POPULATION_ROLES[role]?.label || ''}`,
                 effects,
-=======
-                } Hire ${POPULATION_ROLES[role]?.label || ''}`,
-                effects: summary,
->>>>>>> 7ee6130f
                 requirements,
                 costs,
                 ...(description && { description }),
