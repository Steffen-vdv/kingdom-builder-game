import React, { useMemo } from 'react';
import {
	splitSummary,
	translateRequirementFailure,
	type Summary,
} from '../../translation';
import type { SessionRequirementFailure } from '@kingdom-builder/protocol/session';
import { useGameEngine } from '../../state/GameContext';
import { useAnimate } from '../../utils/useAutoAnimate';
import { getRequirementIcons } from '../../utils/getRequirementIcons';
import ActionCard from './ActionCard';
import {
	formatMissingResources,
	playerHasRequiredResources,
	sumNonActionCosts,
	type ResourceDescriptorSelector,
} from './utils';
import { formatIconTitle, renderIconLabel } from './iconHelpers';
import {
	toPerformableAction,
	type Action,
	type Building,
	type DisplayPlayer,
} from './types';
import { normalizeActionFocus } from './types';

const HOVER_CARD_BG = [
	'bg-gradient-to-br from-white/80 to-white/60',
	'dark:from-slate-900/80 dark:to-slate-900/60',
].join(' ');

interface BuildOptionsProps {
	action: Action;
	isActionPhase: boolean;
	buildings: Building[];
	summaries: Map<string, Summary>;
	descriptions: Map<string, Summary>;
	player: DisplayPlayer;
	canInteract: boolean;
	selectResourceDescriptor: ResourceDescriptorSelector;
}

export default function BuildOptions({
	action,
	isActionPhase,
	buildings,
	summaries,
	descriptions,
	player,
	canInteract,
	selectResourceDescriptor,
}: BuildOptionsProps) {
	const listRef = useAnimate<HTMLDivElement>();
	const game = useGameEngine();
	const sessionApi = game.session;
	const {
		sessionView,
		translationContext,
		handlePerform,
		handleHoverCard,
		clearHoverCard,
		actionCostResource,
	} = game;
	const requirementIcons = useMemo(
		() => getRequirementIcons(action.id, translationContext),
		[action.id, translationContext],
	);
	const actionInfo = sessionView.actions.get(action.id);
	const requirementFailures = sessionApi.getActionRequirements(action.id);
	const requirements = requirementFailures.map(
		(failure: SessionRequirementFailure) =>
			translateRequirementFailure(failure, translationContext),
	);
	const meetsRequirements = requirements.length === 0;
	const entries = useMemo<
<<<<<<< HEAD
		Array<{ building: Building; costs: Record<string, number>; total: number }>
=======
		Array<{
			building: Building;
			costs: Record<string, number>;
			total: number;
		}>
>>>>>>> 3a4360a9
	>(() => {
		const owned = player.buildings;
		return buildings
			.filter((building) => !owned.has(building.id))
			.map((building) => {
				const costsBag = sessionApi.getActionCosts(action.id, {
					id: building.id,
				});
				const costs: Record<string, number> = {};
				for (const [costKey, costAmount] of Object.entries(costsBag)) {
					costs[costKey] = costAmount ?? 0;
				}
				const total = sumNonActionCosts(costs, actionCostResource);
				return { building, costs, total };
			})
			.sort((first, second) => first.total - second.total);
	}, [
		buildings,
		sessionApi,
		action.id,
		actionCostResource,
		player.buildings.size,
	]);
	const actionHoverTitle = formatIconTitle(
		actionInfo?.icon,
		actionInfo?.name ?? action.name,
	);
	return (
		<div>
			<h3 className="font-medium flex flex-wrap items-center gap-2">
				{renderIconLabel(actionInfo?.icon, actionInfo?.name ?? action.name)}
				<span className="italic text-sm font-normal">
					(Effects take place on build and last until building is removed)
				</span>
			</h3>
			<div
				ref={listRef}
				className="grid grid-cols-1 md:grid-cols-2 lg:grid-cols-4 gap-2 mt-1"
			>
				{entries.map(({ building, costs }) => {
					const upkeep = building.upkeep;
					const focus = normalizeActionFocus(building.focus);
					const icon = building.icon;
					const canPay = playerHasRequiredResources(player.resources, costs);
					const summary = summaries.get(building.id);
					const implemented = (summary?.length ?? 0) > 0;
					const insufficientTooltip = formatMissingResources(
						costs,
						player.resources,
						selectResourceDescriptor,
					);
					const requirementText = requirements.join(', ');
					const title = !implemented
						? 'Not implemented yet'
						: !meetsRequirements
							? requirementText
							: !canPay
								? (insufficientTooltip ?? 'Cannot pay costs')
								: undefined;
					const enabled =
						canPay &&
						meetsRequirements &&
						isActionPhase &&
						canInteract &&
						implemented;
					const hoverTitle = [
						actionHoverTitle,
						formatIconTitle(icon, building.name),
					]
						.filter(Boolean)
						.join(' - ');
					return (
						<ActionCard
							key={building.id}
							title={renderIconLabel(icon, building.name)}
							costs={costs}
							upkeep={upkeep}
							playerResources={player.resources}
							actionCostResource={actionCostResource}
							requirements={requirements}
							requirementIcons={requirementIcons}
							summary={summary}
							implemented={implemented}
							enabled={enabled}
							tooltip={title}
							focus={focus}
							assets={translationContext.assets}
							onClick={() => {
								if (!canInteract) {
									return;
								}
								void handlePerform(toPerformableAction(action), {
									id: building.id,
								});
							}}
							onMouseEnter={() => {
								const full = descriptions.get(building.id) ?? [];
								const { effects, description } = splitSummary(full);
								handleHoverCard({
									title: hoverTitle,
									effects,
									requirements,
									costs,
									upkeep,
									...(description && { description }),
									...(!implemented && {
										description: 'Not implemented yet',
										descriptionClass: 'italic text-red-600',
									}),
									bgClass: HOVER_CARD_BG,
								});
							}}
							onMouseLeave={clearHoverCard}
						/>
					);
				})}
			</div>
		</div>
	);
}<|MERGE_RESOLUTION|>--- conflicted
+++ resolved
@@ -73,15 +73,11 @@
 	);
 	const meetsRequirements = requirements.length === 0;
 	const entries = useMemo<
-<<<<<<< HEAD
-		Array<{ building: Building; costs: Record<string, number>; total: number }>
-=======
 		Array<{
 			building: Building;
 			costs: Record<string, number>;
 			total: number;
 		}>
->>>>>>> 3a4360a9
 	>(() => {
 		const owned = player.buildings;
 		return buildings
