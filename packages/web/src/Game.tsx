import React, { useEffect, useMemo, useRef, useState } from 'react';
import {
  createEngine,
  performAction,
  runEffects,
  collectTriggerEffects,
  Phase,
  getActionCosts,
  getActionRequirements,
  Resource,
  PopulationRole,
} from '@kingdom-builder/engine';
import type {
  EngineContext,
  ActionParams,
  EffectDef,
} from '@kingdom-builder/engine';
import {
  resourceInfo,
  statInfo,
  populationInfo,
  actionInfo,
  developmentInfo,
  landIcon,
  slotIcon,
  buildingIcon,
  modifierInfo,
  phaseInfo,
} from './icons';

interface Land {
  id: string;
  slotsMax: number;
  slotsUsed: number;
  slotsFree: number;
  developments: string[];
}

interface Player {
  resources: Record<string, number>;
  stats: Record<string, number>;
  buildings: Set<string>;
  lands: Land[];
}

type Snapshot = {
  resources: Record<string, number>;
  stats: Record<string, number>;
  buildings: string[];
  lands: {
    id: string;
    slotsMax: number;
    slotsUsed: number;
    developments: string[];
  }[];
};

function snapshotPlayer(player: Player): Snapshot {
  return {
    resources: { ...player.resources },
    stats: { ...player.stats },
    buildings: Array.from(player.buildings ?? []),
    lands: player.lands.map((l) => ({
      id: l.id,
      slotsMax: l.slotsMax,
      slotsUsed: l.slotsUsed,
      developments: [...l.developments],
    })),
  };
}

function diffSnapshots(
  before: Snapshot,
  after: Snapshot,
  ctx: EngineContext,
): string[] {
  const changes: string[] = [];
  for (const key of Object.keys(after.resources)) {
    const b = before.resources[key] ?? 0;
    const a = after.resources[key] ?? 0;
    if (a !== b) {
      const info = resourceInfo[key as keyof typeof resourceInfo];
      const icon = info?.icon ? `${info.icon} ` : '';
      const label = info?.label ?? key;
      const delta = a - b;
      changes.push(
        `${icon}${label} ${delta >= 0 ? '+' : ''}${delta} (${b}→${a})`,
      );
    }
  }
  for (const key of Object.keys(after.stats)) {
    const b = before.stats[key] ?? 0;
    const a = after.stats[key] ?? 0;
    if (a !== b) {
      const info = statInfo[key];
      const icon = info?.icon ? `${info.icon} ` : '';
      const label = info?.label ?? key;
      const delta = a - b;
      if (key === 'absorption') {
        const bPerc = b * 100;
        const aPerc = a * 100;
        const dPerc = delta * 100;
        changes.push(
          `${icon}${label} ${dPerc >= 0 ? '+' : ''}${dPerc}% (${bPerc}→${aPerc}%)`,
        );
      } else {
        changes.push(
          `${icon}${label} ${delta >= 0 ? '+' : ''}${delta} (${b}→${a})`,
        );
      }
    }
  }
  const beforeB = new Set(before.buildings);
  const afterB = new Set(after.buildings);
  for (const id of afterB)
    if (!beforeB.has(id)) {
      let name = id;
      try {
        name = ctx.buildings.get(id).name;
      } catch {
        // use id if lookup fails
      }
      changes.push(`${buildingIcon} ${name} built`);
    }
  for (const land of after.lands) {
    const prev = before.lands.find((l) => l.id === land.id);
    if (!prev) {
      changes.push(`${landIcon} New land`);
      continue;
    }
    for (const dev of land.developments)
      if (!prev.developments.includes(dev)) {
        const icon = developmentInfo[dev]?.icon || dev;
        changes.push(`${landIcon} +${icon}`);
      }
  }
  return changes;
}

interface Action {
  id: string;
  name: string;
  system?: boolean;
}
interface Development {
  id: string;
  name: string;
}
interface Building {
  id: string;
  name: string;
}
type SummaryEntry = string | { title: string; items: SummaryEntry[] };
type Summary = SummaryEntry[];
/* eslint-disable @typescript-eslint/no-unsafe-assignment, @typescript-eslint/no-unsafe-member-access, @typescript-eslint/no-unsafe-argument, @typescript-eslint/no-unnecessary-type-assertion */
function summarizeEffects(
  effects: readonly EffectDef<Record<string, unknown>>[] | undefined,
  ctx: EngineContext,
): string[] {
  const parts: string[] = [];
  for (const eff of effects || []) {
    if (eff.evaluator) {
      const ev = eff.evaluator as {
        type: string;
        params: Record<string, unknown>;
      };
      if (ev.type === 'development') {
        const sub = summarizeEffects(eff.effects, ctx);
        const devParams = ev.params as Record<string, string>;
        const devId = devParams['id']!;
        const icon = developmentInfo[devId]?.icon || devId;
        sub.forEach((s) => parts.push(`${s} per ${icon}`));
      } else {
        parts.push(...summarizeEffects(eff.effects, ctx));
      }
      continue;
    }
    switch (eff.type) {
      case 'resource': {
        if (eff.method === 'add' && eff.params) {
          const key = eff.params['key'] as string;
          const res = resourceInfo[key as keyof typeof resourceInfo];
          const icon = res ? res.icon : key;
          const amount = Number(eff.params['amount']);
          parts.push(`${icon}${amount >= 0 ? '+' : ''}${amount}`);
        }
        break;
      }
      case 'stat': {
        if (eff.method === 'add' && eff.params) {
          const key = eff.params['key'] as string;
          const stat = statInfo[key];
          const icon = stat ? stat.icon : key;
          const amount = Number(eff.params['amount']);
          if (key === 'maxPopulation')
            parts.push(`Max ${icon}${amount >= 0 ? '+' : ''}${amount}`);
          else if (key === 'absorption')
            parts.push(
              `${icon}${amount * 100 >= 0 ? '+' : ''}${amount * 100}%`,
            );
          else parts.push(`${icon}${amount >= 0 ? '+' : ''}${amount}`);
        }
        break;
      }
      case 'land': {
        if (eff.method === 'add') {
          const params = eff.params as Record<string, unknown> | undefined;
          const count = Number(params?.['count'] ?? 1);
          parts.push(`${landIcon}+${count}`);
        }
        break;
      }
      case 'development': {
        if (eff.params) {
          const id = eff.params['id'] as string;
          const icon = developmentInfo[id]?.icon || id;
          if (eff.method === 'add') parts.push(`${icon}`);
          else if (eff.method === 'remove') parts.push(`Remove ${icon}`);
        }
        break;
      }
      case 'building': {
        if (eff.method === 'add' && eff.params) {
          const id = eff.params['id'] as string;
          let name = id;
          try {
            name = ctx.buildings.get(id).name;
          } catch {
            // fall back to raw id when the building is not registered yet
          }
          parts.push(`${buildingIcon}${name}`);
        }
        break;
      }
      case 'cost_mod': {
        if (eff.method === 'add' && eff.params) {
          const key = eff.params['key'] as string;
          const icon =
            resourceInfo[key as keyof typeof resourceInfo]?.icon || key;
          const amount = Number(eff.params['amount']);
          const actionId = eff.params['actionId'] as string;
          const actionIcon =
            actionInfo[actionId as keyof typeof actionInfo]?.icon || actionId;
          parts.push(
            `${modifierInfo.cost.icon} ${actionIcon} cost ${icon}${
              amount >= 0 ? '+' : ''
            }${amount}`,
          );
        }
        break;
      }
      case 'result_mod': {
        if (eff.method === 'add' && eff.params) {
          const sub = summarizeEffects(eff.effects || [], ctx);
          const actionId = eff.params['actionId'] as string;
          const actionIcon =
            actionInfo[actionId as keyof typeof actionInfo]?.icon || actionId;
          sub.forEach((s) =>
            parts.push(`${modifierInfo.result.icon} ${actionIcon}: ${s}`),
          );
        }
        break;
      }
      case 'passive': {
        const sub = summarizeEffects(eff.effects || [], ctx);
        parts.push(...sub);
        break;
      }
      default:
        break;
    }
  }
  return parts.map((p) => p.trim());
}

function summarizeAction(id: string, ctx: EngineContext): Summary {
  const def = ctx.actions.get(id);
  const eff = summarizeEffects(def.effects, ctx);
  if (!eff.length) return [];
  return [
    {
      title: `${phaseInfo.mainPhase.icon} Immediately`,
      items: eff,
    },
  ];
}

function summarizeDevelopment(
  id: string,
  ctx: EngineContext,
  opts?: { installed?: boolean },
): Summary {
  const def = ctx.developments.get(id);
  const root: SummaryEntry[] = [];
  const build = summarizeEffects(def.onBuild, ctx);
  if (build.length) root.push(...build);
  const dev = summarizeEffects(def.onDevelopmentPhase, ctx);
  if (dev.length)
    root.push({
      title: `${phaseInfo.onDevelopmentPhase.icon} ${phaseInfo.onDevelopmentPhase.label}`,
      items: dev,
    });
  const upk = summarizeEffects(def.onUpkeepPhase, ctx);
  if (upk.length)
    root.push({
      title: `${phaseInfo.onUpkeepPhase.icon} ${phaseInfo.onUpkeepPhase.label}`,
      items: upk,
    });
  const atk = summarizeEffects(def.onAttackResolved, ctx);
  if (atk.length)
    root.push({
      title: `${phaseInfo.onAttackResolved.icon} ${phaseInfo.onAttackResolved.label}`,
      items: atk,
    });
  if (!root.length) return [];
  const title = opts?.installed
    ? `${phaseInfo.onBuild.icon} ${phaseInfo.onBuild.label}`
    : `${phaseInfo.onBuild.icon} On build, ${phaseInfo.onBuild.label.toLowerCase()}`;
  return [{ title, items: root }];
}

function summarizeBuilding(
  id: string,
  ctx: EngineContext,
  opts?: { installed?: boolean },
): Summary {
  const def = ctx.buildings.get(id);
  const root: SummaryEntry[] = [];
  const build = summarizeEffects(def.onBuild, ctx);
  if (build.length) root.push(...build);
  const dev = summarizeEffects(def.onDevelopmentPhase, ctx);
  if (dev.length)
    root.push({
      title: `${phaseInfo.onDevelopmentPhase.icon} ${phaseInfo.onDevelopmentPhase.label}`,
      items: dev,
    });
  const upk = summarizeEffects(def.onUpkeepPhase, ctx);
  if (upk.length)
    root.push({
      title: `${phaseInfo.onUpkeepPhase.icon} ${phaseInfo.onUpkeepPhase.label}`,
      items: upk,
    });
  const atk = summarizeEffects(def.onAttackResolved, ctx);
  if (atk.length)
    root.push({
      title: `${phaseInfo.onAttackResolved.icon} ${phaseInfo.onAttackResolved.label}`,
      items: atk,
    });
  if (!root.length) return [];
  const title = opts?.installed
    ? `${phaseInfo.onBuild.icon} ${phaseInfo.onBuild.label}`
    : `${phaseInfo.onBuild.icon} On build, ${phaseInfo.onBuild.label.toLowerCase()}`;
  return [{ title, items: root }];
}

function describeEffects(
  effects: readonly EffectDef<Record<string, unknown>>[] | undefined,
  ctx: EngineContext,
): string[] {
  const parts: string[] = [];
  for (const eff of effects || []) {
    if (eff.evaluator) {
      const ev = eff.evaluator as {
        type: string;
        params: Record<string, unknown>;
      };
      if (ev.type === 'development') {
        const sub = describeEffects(eff.effects, ctx);
        const devParams = ev.params as Record<string, string>;
        const devId = devParams['id']!;
        const info = developmentInfo[devId];
        sub.forEach((s) =>
          parts.push(
            `${s} for each ${info?.icon || ''}${info?.label || devId}`,
          ),
        );
      } else {
        parts.push(...describeEffects(eff.effects, ctx));
      }
      continue;
    }
    switch (eff.type) {
      case 'resource': {
        if (eff.method === 'add' && eff.params) {
          const key = eff.params['key'] as string;
          const res = resourceInfo[key as keyof typeof resourceInfo];
          const label = res?.label || key;
          const icon = res?.icon || '';
          const amount = Number(eff.params['amount']);
          parts.push(
            `${amount >= 0 ? 'Gain' : 'Lose'} ${Math.abs(amount)} ${icon} ${label}`,
          );
        }
        break;
      }
      case 'stat': {
        if (eff.method === 'add' && eff.params) {
          const key = eff.params['key'] as string;
          const stat = statInfo[key];
          const label = stat?.label || key;
          const icon = stat?.icon || '';
          const amount = Number(eff.params['amount']);
          if (key === 'maxPopulation')
            parts.push(`Increase Max ${icon} by ${amount}`);
          else if (key === 'absorption')
            parts.push(
              `${amount >= 0 ? 'Increase' : 'Decrease'} ${icon}${label} by ${
                amount * 100
              }%`,
            );
          else
            parts.push(
              `${amount >= 0 ? 'Gain' : 'Lose'} ${Math.abs(amount)} ${icon} ${label}`,
            );
        }
        break;
      }
      case 'land': {
        if (eff.method === 'add') {
          const params = eff.params as Record<string, unknown> | undefined;
          const count = Number(params?.['count'] ?? 1);
          parts.push(`Gain ${count} ${landIcon} Land`);
        }
        break;
      }
      case 'development': {
        if (eff.params) {
          const id = eff.params['id'] as string;
          const info = developmentInfo[id];
          const label = info?.label || id;
          const icon = info?.icon || '';
          if (eff.method === 'add') parts.push(`Add ${icon}${label}`);
          else if (eff.method === 'remove')
            parts.push(`Remove ${icon}${label}`);
        }
        break;
      }
      case 'building': {
        if (eff.method === 'add' && eff.params) {
          const id = eff.params['id'] as string;
          let name = id;
          try {
            name = ctx.buildings.get(id).name;
          } catch {
            // ignore
          }
          parts.push(`Construct ${buildingIcon}${name}`);
        }
        break;
      }
      case 'cost_mod': {
        if (eff.method === 'add' && eff.params) {
          const key = eff.params['key'] as string;
          const icon =
            resourceInfo[key as keyof typeof resourceInfo]?.icon || key;
          const amount = Number(eff.params['amount']);
          const actionId = eff.params['actionId'] as string;
          const actionIcon =
            actionInfo[actionId as keyof typeof actionInfo]?.icon || actionId;
          parts.push(
            `${modifierInfo.cost.label}: ${
              amount >= 0 ? 'Increase' : 'Decrease'
            } ${actionIcon} cost by ${icon}${Math.abs(amount)}`,
          );
        }
        break;
      }
      case 'result_mod': {
        if (eff.method === 'add' && eff.params) {
          const sub = describeEffects(eff.effects || [], ctx);
          const actionId = eff.params['actionId'] as string;
          const actionIcon =
            actionInfo[actionId as keyof typeof actionInfo]?.icon || actionId;
          sub.forEach((s) =>
            parts.push(`${modifierInfo.result.label} on ${actionIcon}: ${s}`),
          );
        }
        break;
      }
      case 'passive': {
        const sub = describeEffects(eff.effects || [], ctx);
        parts.push(...sub);
        break;
      }
      default:
        break;
    }
  }
  return parts.map((p) => p.trim());
}

function describeAction(id: string, ctx: EngineContext): Summary {
  const def = ctx.actions.get(id);
  const eff = describeEffects(def.effects, ctx);
  if (!eff.length) return [];
  return [
    {
      title: `${phaseInfo.mainPhase.icon} Immediately`,
      items: eff,
    },
  ];
}

function describeDevelopment(
  id: string,
  ctx: EngineContext,
  opts?: { installed?: boolean },
): Summary {
  const def = ctx.developments.get(id);
  const root: SummaryEntry[] = [];
  const build = describeEffects(def.onBuild, ctx);
  if (build.length) root.push(...build);
  const dev = describeEffects(def.onDevelopmentPhase, ctx);
  if (dev.length)
    root.push({
      title: `${phaseInfo.onDevelopmentPhase.icon} ${phaseInfo.onDevelopmentPhase.label}`,
      items: dev,
    });
  const upk = describeEffects(def.onUpkeepPhase, ctx);
  if (upk.length)
    root.push({
      title: `${phaseInfo.onUpkeepPhase.icon} ${phaseInfo.onUpkeepPhase.label}`,
      items: upk,
    });
  const atk = describeEffects(def.onAttackResolved, ctx);
  if (atk.length)
    root.push({
      title: `${phaseInfo.onAttackResolved.icon} ${phaseInfo.onAttackResolved.label}`,
      items: atk,
    });
  if (!root.length) return [];
  const title = opts?.installed
    ? `${phaseInfo.onBuild.icon} ${phaseInfo.onBuild.label}`
    : `${phaseInfo.onBuild.icon} On build, ${phaseInfo.onBuild.label.toLowerCase()}`;
  return [{ title, items: root }];
}

function describeBuilding(
  id: string,
  ctx: EngineContext,
  opts?: { installed?: boolean },
): Summary {
  const def = ctx.buildings.get(id);
  const root: SummaryEntry[] = [];
  const build = describeEffects(def.onBuild, ctx);
  if (build.length) root.push(...build);
  const dev = describeEffects(def.onDevelopmentPhase, ctx);
  if (dev.length)
    root.push({
      title: `${phaseInfo.onDevelopmentPhase.icon} ${phaseInfo.onDevelopmentPhase.label}`,
      items: dev,
    });
  const upk = describeEffects(def.onUpkeepPhase, ctx);
  if (upk.length)
    root.push({
      title: `${phaseInfo.onUpkeepPhase.icon} ${phaseInfo.onUpkeepPhase.label}`,
      items: upk,
    });
  const atk = describeEffects(def.onAttackResolved, ctx);
  if (atk.length)
    root.push({
      title: `${phaseInfo.onAttackResolved.icon} ${phaseInfo.onAttackResolved.label}`,
      items: atk,
    });
  if (!root.length) return [];
  const title = opts?.installed
    ? `${phaseInfo.onBuild.icon} ${phaseInfo.onBuild.label}`
    : `${phaseInfo.onBuild.icon} On build, ${phaseInfo.onBuild.label.toLowerCase()}`;
  return [{ title, items: root }];
}

function describeLand(land: Land, ctx: EngineContext): Summary {
  const items: SummaryEntry[] = [];
  for (let i = 0; i < land.slotsMax; i++) {
    const devId = land.developments[i];
    if (devId) {
      items.push({
        title: `${developmentInfo[devId]?.icon || ''} ${
          ctx.developments.get(devId)?.name || devId
        }`,
        items: describeDevelopment(devId, ctx, { installed: true }),
      });
    } else {
      items.push(`${slotIcon} Empty development slot`);
    }
  }
  return items;
}

function renderSummary(summary: Summary | undefined): React.ReactNode {
  return summary?.map((e, i) =>
    typeof e === 'string' ? (
      <li key={i} className="whitespace-pre-line">
        {e}
      </li>
    ) : (
      <li key={i}>
        <span className="font-semibold">{e.title}</span>
        <ul className="list-disc pl-4">{renderSummary(e.items)}</ul>
      </li>
    ),
  );
}

interface PlayerPanelProps {
  player: EngineContext['activePlayer'];
  ctx: EngineContext;
  handleHoverCard: (data: {
    title: string;
    effects: Summary;
    requirements: string[];
    costs: Record<string, number>;
    description?: string;
    effectsTitle?: string;
  }) => void;
  clearHoverCard: () => void;
}

const PlayerPanel: React.FC<PlayerPanelProps> = ({
  player,
  ctx,
  handleHoverCard,
  clearHoverCard,
}) => {
  const popEntries = Object.entries(player.population).filter(([, v]) => v > 0);
  const currentPop = popEntries.reduce((sum, [, v]) => sum + v, 0);
  const popDetails = popEntries.map(([role, count]) => ({ role, count }));
  function formatStatValue(key: string, value: number) {
    if (key === 'absorption') return `${value * 100}%`;
    return String(value);
  }

  const devCounts = new Map<string, number>();
  let slotsFree = 0;
  player.lands.forEach((land) => {
    land.developments.forEach((d) =>
      devCounts.set(d, (devCounts.get(d) || 0) + 1),
    );
    slotsFree += land.slotsFree;
  });
  const landCount = player.lands.length;
  const totalSlots = player.lands.reduce((sum, land) => sum + land.slotsMax, 0);
  const landItems: {
    key: string;
    icon: string;
    label: string;
    count: number;
  }[] = [];
  devCounts.forEach((count, id) =>
    landItems.push({
      key: id,
      icon: developmentInfo[id]?.icon || id,
      label: developmentInfo[id]?.label || id,
      count,
    }),
  );
  if (slotsFree > 0)
    landItems.push({
      key: 'slot',
      icon: slotIcon,
      label: 'Empty development slot',
      count: slotsFree,
    });
  const landBar = (
    <span className="bar-item">
      <span title="Land">
        {landIcon}
        {landCount}
      </span>{' '}
      <span title="Development slots">
        {actionInfo.develop.icon}
        {totalSlots}
      </span>
      {' ('}
      {landItems.map((item, i) => (
        <React.Fragment key={item.key}>
          {i > 0 && ' , '}
          <span title={item.label}>
            {item.icon}
            {item.count}
          </span>
        </React.Fragment>
      ))}
      {')'}
    </span>
  );

  return (
    <div className="space-y-1">
      <h3 className="font-semibold">{player.name}</h3>
      <div className="flex flex-wrap items-center gap-2 border p-2 rounded">
        {Object.entries(player.resources).map(([k, v]) => (
          <span
            key={k}
            title={resourceInfo[k as keyof typeof resourceInfo]?.label}
            className="bar-item"
          >
            {resourceInfo[k as keyof typeof resourceInfo]?.icon}
            {v}
          </span>
        ))}
        <div className="h-4 border-l" />
        <span
          title={`Population ${currentPop}/${player.maxPopulation}`}
          className="bar-item"
        >
          👥{currentPop}/{player.maxPopulation}
          {popDetails.length > 0 && (
            <>
              {' ('}
              {popDetails.map(({ role, count }, i) => (
                <React.Fragment key={role}>
                  {i > 0 && ','}
                  <span title={populationInfo[role]?.label}>
                    {populationInfo[role]?.icon}
                    {count}
                  </span>
                </React.Fragment>
              ))}
              {')'}
            </>
          )}
        </span>
        {Object.entries(player.stats)
          .filter(([k]) => k !== 'maxPopulation')
          .map(([k, v]) => (
            <span key={k} title={statInfo[k]?.label || k} className="bar-item">
              {statInfo[k]?.icon}
              {formatStatValue(k, v)}
            </span>
          ))}
        <div className="h-4 border-l" />
        {landBar}
      </div>
      {player.lands.length > 0 && (
        <div className="border p-2 rounded">
          <h4 className="font-medium mb-1">Lands</h4>
          <div className="grid grid-cols-4 gap-2">
            {player.lands.map((land, idx) => {
              const showLandCard = () =>
                handleHoverCard({
                  title: `${landIcon} Land`,
                  effects: describeLand(land, ctx),
                  requirements: [],
                  costs: {},
                  effectsTitle: 'Developments',
                });
              return (
                <div
                  key={idx}
                  className="relative border p-2 text-center transition-colors transition-transform duration-150 hover:bg-gray-100 dark:hover:bg-gray-700 hover:scale-105 hover:cursor-help"
                  onMouseEnter={showLandCard}
                  onMouseLeave={clearHoverCard}
                >
                  <span className="font-medium">{landIcon} Land</span>
                  <div className="mt-1 flex flex-wrap justify-center gap-1">
                    {Array.from({ length: land.slotsMax }).map((_, i) => {
                      const devId = land.developments[i];
                      if (devId) {
                        const name = ctx.developments.get(devId)?.name || devId;
                        const title = `${developmentInfo[devId]?.icon || ''} ${name}`;
                        const handleLeave = () => showLandCard();
                        return (
                          <span
                            key={i}
                            className="border p-1 text-xs transition-colors transition-transform duration-150 hover:bg-gray-100 dark:hover:bg-gray-700 hover:scale-105 hover:cursor-help"
                            onMouseEnter={(e) => {
                              e.stopPropagation();
                              handleHoverCard({
                                title,
                                effects: describeDevelopment(devId, ctx, {
                                  installed: true,
                                }),
                                requirements: [],
                                costs: {},
                              });
                            }}
                            onMouseLeave={(e) => {
                              e.stopPropagation();
                              handleLeave();
                            }}
                          >
                            {developmentInfo[devId]?.icon} {name}
                          </span>
                        );
                      }
                      const handleLeave = () => showLandCard();
                      return (
                        <span
                          key={i}
                          className="border p-1 text-xs transition-colors transition-transform duration-150 hover:bg-gray-100 dark:hover:bg-gray-700 hover:scale-105 hover:cursor-help"
                          onMouseEnter={(e) => {
                            e.stopPropagation();
                            handleHoverCard({
                              title: `${slotIcon} Empty development slot`,
                              effects: [],
                              description: `Use ${actionInfo.develop.icon} Develop to build here`,
                              requirements: [],
                              costs: {},
                            });
                          }}
                          onMouseLeave={(e) => {
                            e.stopPropagation();
                            handleLeave();
                          }}
                        >
                          {slotIcon}
                        </span>
                      );
                    })}
                  </div>
                </div>
              );
            })}
          </div>
        </div>
      )}
      {player.buildings.size > 0 && (
        <div className="border p-2 rounded">
          <h4 className="font-medium mb-1">Buildings</h4>
          <div className="grid grid-cols-4 gap-2">
            {Array.from(player.buildings).map((b) => {
              const name = ctx.buildings.get(b)?.name || b;
              const title = `${buildingIcon} ${name}`;
              return (
                <div
                  key={b}
                  className="border p-2 text-center transition-colors transition-transform duration-150 hover:bg-gray-100 dark:hover:bg-gray-700 hover:scale-105 hover:cursor-help"
                  onMouseEnter={() =>
                    handleHoverCard({
                      title,
                      effects: describeBuilding(b, ctx, { installed: true }),
                      requirements: [],
                      costs: {},
                    })
                  }
                  onMouseLeave={clearHoverCard}
                >
                  <span className="font-medium">
                    {buildingIcon} {name}
                  </span>
                </div>
              );
            })}
          </div>
        </div>
      )}
    </div>
  );
};
/* eslint-enable @typescript-eslint/no-unsafe-assignment, @typescript-eslint/no-unsafe-member-access, @typescript-eslint/no-unsafe-argument, @typescript-eslint/no-unnecessary-type-assertion */

function renderCosts(
  costs: Record<string, number>,
  resources: Record<string, number>,
) {
  const entries = Object.entries(costs).filter(([k]) => k !== Resource.ap);
  if (entries.length === 0)
    return (
      <span className="mr-1 text-gray-400 dark:text-gray-500 italic">Free</span>
    );
  return (
    <>
      {entries.map(([k, v]) => (
        <span
          key={k}
          className={`mr-1 ${(resources[k] ?? 0) < v ? 'text-red-500' : ''}`}
        >
          {resourceInfo[k as keyof typeof resourceInfo]?.icon}
          {v}
        </span>
      ))}
    </>
  );
}

function TimerCircle({
  progress,
  paused = false,
}: {
  progress: number;
  paused?: boolean;
}) {
  const radius = 12;
  const circumference = 2 * Math.PI * radius;
  if (paused)
    return (
      <svg width={24} height={24} viewBox="0 0 24 24">
        <rect x="6" y="4" width="4" height="16" fill="#10b981" />
        <rect x="14" y="4" width="4" height="16" fill="#10b981" />
      </svg>
    );
  return (
    <svg width={24} height={24}>
      <circle
        cx="12"
        cy="12"
        r={radius}
        stroke="#e5e7eb"
        strokeWidth="2"
        fill="none"
      />
      <circle
        cx="12"
        cy="12"
        r={radius}
        stroke="#10b981"
        strokeWidth="2"
        fill="none"
        strokeDasharray={circumference}
        strokeDashoffset={(1 - progress) * circumference}
      />
    </svg>
  );
}

export default function Game({
  onExit,
  darkMode = true,
  onToggleDark = () => {},
}: {
  onExit?: () => void;
  darkMode?: boolean;
  onToggleDark?: () => void;
}) {
  const ctx = useMemo<EngineContext>(() => {
    const c = createEngine();
    return c;
  }, []);

  const [, setTick] = useState(0);
  const refresh = () => setTick((t) => t + 1);
  const [log, setLog] = useState<{ time: string; text: string }[]>([]);
  const [hoverCard, setHoverCard] = useState<{
    title: string;
    effects: Summary;
    requirements: string[];
    costs: Record<string, number>;
    description?: string;
    effectsTitle?: string;
  } | null>(null);
  const hoverTimeout = useRef<number>();
  const [phaseSteps, setPhaseSteps] = useState<
    {
      title: string;
      items: { text: string; italic?: boolean; done?: boolean }[];
      active: boolean;
    }[]
  >([]);
  const [phaseTimer, setPhaseTimer] = useState(0);
  const [phasePaused, setPhasePaused] = useState(false);
  const phasePausedRef = useRef(false);
  const [mainApStart, setMainApStart] = useState(0);
  const playerBoxRef = useRef<HTMLDivElement>(null);
  const [playerBoxHeight, setPlayerBoxHeight] = useState(0);
  const phaseStepsRef = useRef<HTMLUListElement>(null);

  function setPaused(v: boolean) {
    phasePausedRef.current = v;
    setPhasePaused(v);
  }

  function formatRequirement(req: string): string {
    return req;
  }

  const addLog = (entry: string | string[], playerName?: string) =>
    setLog((prev) => [
      ...(Array.isArray(entry) ? entry : [entry]).map((text) => ({
        time: new Date().toLocaleTimeString(),
        text: `[${playerName ?? ctx.activePlayer.name}] ${text}`,
      })),
      ...prev,
    ]);

  function handleHoverCard(data: {
    title: string;
    effects: Summary;
    requirements: string[];
    costs: Record<string, number>;
    description?: string;
    effectsTitle?: string;
  }) {
    if (hoverTimeout.current) window.clearTimeout(hoverTimeout.current);
    hoverTimeout.current = window.setTimeout(() => setHoverCard(data), 300);
  }
  function clearHoverCard() {
    if (hoverTimeout.current) window.clearTimeout(hoverTimeout.current);
    setHoverCard(null);
  }

  const actions = useMemo<Action[]>(
    () =>
      Array.from(
        (ctx.actions as unknown as { map: Map<string, Action> }).map.values(),
      ).filter((a) => !a.system),
    [ctx],
  );
  const developmentOptions = useMemo<Development[]>(
    () =>
      Array.from(
        (
          ctx.developments as unknown as { map: Map<string, Development> }
        ).map.values(),
      ),
    [ctx],
  );
  const developmentOrder = ['house', 'farm', 'outpost', 'watchtower', 'garden'];
  const sortedDevelopments = useMemo(
    () =>
      developmentOrder
        .map((id) => developmentOptions.find((d) => d.id === id))
        .filter(Boolean) as Development[],
    [developmentOptions],
  );
  const buildingOptions = useMemo<Building[]>(
    () =>
      Array.from(
        (
          ctx.buildings as unknown as { map: Map<string, Building> }
        ).map.values(),
      ),
    [ctx],
  );

  const actionSummaries = useMemo(() => {
    const map = new Map<string, Summary>();
    actions.forEach((a) => map.set(a.id, summarizeAction(a.id, ctx)));
    return map;
  }, [actions, ctx]);
  const developmentSummaries = useMemo(() => {
    const map = new Map<string, Summary>();
    sortedDevelopments.forEach((d) =>
      map.set(d.id, summarizeDevelopment(d.id, ctx)),
    );
    return map;
  }, [sortedDevelopments, ctx]);
  const buildingSummaries = useMemo(() => {
    const map = new Map<string, Summary>();
    buildingOptions.forEach((b) => map.set(b.id, summarizeBuilding(b.id, ctx)));
    return map;
  }, [buildingOptions, ctx]);

  useEffect(() => {
    const el = playerBoxRef.current;
    if (!el) return;
    const update = () => setPlayerBoxHeight(el.offsetHeight);
    update();
    const ro = new ResizeObserver(update);
    ro.observe(el);
    return () => ro.disconnect();
  }, []);

  useEffect(() => {
    const el = phaseStepsRef.current;
    if (!el) return;
    el.scrollTo({ top: el.scrollHeight, behavior: 'smooth' });
  }, [phaseSteps]);

  const hasDevelopLand = ctx.activePlayer.lands.some((l) => l.slotsFree > 0);
  const developAction = actions.find((a) => a.id === 'develop');
  const buildAction = actions.find((a) => a.id === 'build');
  const raisePopAction = actions.find((a) => a.id === 'raise_pop');
  const otherActions = actions.filter(
    (a) => a.id !== 'develop' && a.id !== 'build' && a.id !== 'raise_pop',
  );

  const phaseMeta = {
    [Phase.Development]: {
      icon: phaseInfo.onDevelopmentPhase.icon,
      label: 'Development',
    },
    [Phase.Upkeep]: {
      icon: phaseInfo.onUpkeepPhase.icon,
      label: 'Upkeep',
    },
    [Phase.Main]: { icon: phaseInfo.mainPhase.icon, label: 'Main' },
  } as const;

  function handlePerform(action: Action, params?: Record<string, unknown>) {
    const before = snapshotPlayer(ctx.activePlayer);
    try {
      performAction(action.id, ctx, params as ActionParams<string>);
      const after = snapshotPlayer(ctx.activePlayer);
      const changes = diffSnapshots(before, after, ctx);
      const icon = actionInfo[action.id as keyof typeof actionInfo]?.icon || '';
      let message = `Played ${icon} ${action.name}`;
      if (
        action.id === 'develop' &&
        params &&
        typeof (params as { id?: string }).id === 'string'
      ) {
        const devId = (params as { id: string }).id;
        const devIcon = developmentInfo[devId]?.icon || '';
        const devLabel = developmentInfo[devId]?.label || devId;
        message += ` - ${devIcon}${devLabel}`;
      }
      addLog([message, ...changes.map((c) => `  ${c}`)]);
    } catch (e) {
      const icon = actionInfo[action.id as keyof typeof actionInfo]?.icon || '';
      addLog(`Failed to play ${icon} ${action.name}: ${(e as Error).message}`);
    }
    refresh();
  }

  function runDelay(total: number) {
    setPhaseTimer(0);
    return new Promise<void>((resolve) => {
      let elapsed = 0;
      const step = 100;
      const interval = window.setInterval(() => {
        if (!phasePausedRef.current) {
          elapsed += step;
          setPhaseTimer(elapsed / total);
          if (elapsed >= total) {
            window.clearInterval(interval);
            resolve();
          }
        }
      }, step);
    });
  }

  function runPhaseDelay() {
    return runDelay(2000);
  }

  function runStepDelay() {
    return runDelay(1000);
  }

  function updateMainPhaseStep(apStartOverride?: number) {
    const total = apStartOverride ?? mainApStart;
    const spent = total - ctx.activePlayer.ap;
    setPhaseSteps([
      {
        title: 'Step 1 - Spend all AP',
        items: [
          {
            text: `${resourceInfo[Resource.ap].icon} ${spent}/${total} spent`,
            done: ctx.activePlayer.ap === 0,
          },
        ],
        active: ctx.activePlayer.ap > 0,
      },
    ]);
  }

  async function runPhaseForPlayer(
    trigger: 'onDevelopmentPhase' | 'onUpkeepPhase',
    index: number,
  ) {
    ctx.game.currentPlayerIndex = index;
    const player = ctx.activePlayer;
    const effects = collectTriggerEffects(trigger, ctx, player);

    const developmentSteps = [
      {
        title: 'Gain Income',
        classify: (change: string) =>
          change.includes(resourceInfo[Resource.gold].icon) ||
          change.includes(resourceInfo[Resource.happiness].icon),
      },
      {
        title: 'Generate Action Points',
        classify: (change: string) =>
          change.includes(resourceInfo[Resource.ap].icon),
      },
      {
        title: 'Grow Strengths',
        classify: (change: string) =>
          change.includes(statInfo['armyStrength']!.icon) ||
          change.includes(statInfo['fortificationStrength']!.icon),
      },
    ] as const;

    const upkeepSteps = [
      {
        title: 'Pay Upkeep',
        classify: (change: string) =>
          change.includes(resourceInfo[Resource.gold].icon),
      },
      {
        title: 'Check Shortfall',
        classify: () => false,
      },
      {
        title: 'End-of-Upkeep triggers',
        classify: () => true,
      },
    ] as const;

    const stepDefs =
      trigger === 'onDevelopmentPhase' ? developmentSteps : upkeepSteps;
    const stepItems = stepDefs.map(
      () => [] as { text: string; italic?: boolean; done?: boolean }[],
    );

    for (const effect of effects) {
      const before = snapshotPlayer(player);
      runEffects([effect], ctx);
      const after = snapshotPlayer(player);
      const changes = diffSnapshots(before, after, ctx);
      if (changes.length) {
        const info = phaseInfo[trigger];
        addLog(
          [`${info.icon} ${info.label}:`, ...changes.map((c) => `  ${c}`)],
          player.name,
        );
      }
      for (const change of changes) {
        let idx = stepDefs.findIndex((s) => s.classify(change));
        if (idx === -1) idx = stepDefs.length - 1;
        stepItems[idx]!.push({ text: change });
      }
    }

    if (trigger === 'onDevelopmentPhase') {
      const commanders = player.population[PopulationRole.Commander] || 0;
      const fortifiers = player.population[PopulationRole.Fortifier] || 0;
      if (stepItems[2]!.length === 0) {
        stepItems[2]!.push({
          text: `${populationInfo[PopulationRole.Commander]!.icon}${commanders} - No effect`,
          italic: true,
        });
        stepItems[2]!.push({
          text: `${populationInfo[PopulationRole.Fortifier]!.icon}${fortifiers} - No effect`,
          italic: true,
        });
      }
    } else if (trigger === 'onUpkeepPhase') {
      if (stepItems[0]!.length === 0)
        stepItems[0]!.push({ text: 'No costs to pay', italic: true });
      if (stepItems[1]!.length === 0)
        stepItems[1]!.push({ text: 'No shortfall', italic: true });
      if (stepItems[2]!.length === 0)
        stepItems[2]!.push({ text: 'No effects', italic: true });
    }

    setPhaseSteps([]);
    for (let i = 0; i < stepDefs.length; i++) {
      setPhaseSteps((prev) => [
        ...prev,
        {
          title: `Step ${i + 1} - ${stepDefs[i]!.title}`,
          items: [],
          active: true,
        },
      ]);
      const items =
        stepItems[i]!.length > 0
          ? stepItems[i]!
          : [{ text: 'No effect', italic: true }];
      for (const item of items) {
        setPhaseSteps((prev) => {
          const next = [...prev];
          next[i] = {
            ...next[i]!,
            items: [...next[i]!.items, item],
          };
          return next;
        });
      }
      await runStepDelay();
      setPhaseSteps((prev) => {
        const next = [...prev];
        next[i] = { ...next[i]!, active: false };
        return next;
      });
    }
  }

  async function startTurn(playerIndex: number) {
    ctx.game.currentPlayerIndex = playerIndex;
    ctx.game.currentPhase = Phase.Development;
    refresh();
    await runPhaseForPlayer('onDevelopmentPhase', playerIndex);
    await runPhaseDelay();
    ctx.game.currentPhase = Phase.Upkeep;
    refresh();
    await runPhaseForPlayer('onUpkeepPhase', playerIndex);
    await runPhaseDelay();
    ctx.game.currentPhase = Phase.Main;
    setMainApStart(ctx.activePlayer.ap);
    updateMainPhaseStep(ctx.activePlayer.ap);
    refresh();
  }

  async function handleEndTurn() {
    if (ctx.game.currentPhase !== Phase.Main) return;
    if (ctx.activePlayer.ap > 0) return;
    const last = ctx.game.currentPlayerIndex === ctx.game.players.length - 1;
    if (last) {
      ctx.game.turn += 1;
      await startTurn(0);
    } else {
      await startTurn(ctx.game.currentPlayerIndex + 1);
    }
  }

  useEffect(() => {
    void startTurn(0);
  }, []);

  useEffect(() => {
    if (ctx.game.currentPhase === Phase.Main) updateMainPhaseStep();
  }, [ctx.game.currentPhase, ctx.activePlayer.ap]);

  return (
    <div className="p-4 flex gap-4 w-full bg-slate-100 text-gray-900 dark:bg-slate-900 dark:text-gray-100 min-h-screen">
      <div
        className="flex-1 space-y-6"
        style={{ maxWidth: 'calc(100% - 21rem)' }}
      >
        <div className="flex items-center justify-between">
          <h1 className="text-2xl font-bold text-center flex-1">
            Kingdom Builder
          </h1>
          {onExit && (
            <div className="flex items-center gap-2 ml-4">
              <button
                className="px-3 py-1 bg-gray-600 text-white rounded hover:bg-gray-700"
                onClick={onToggleDark}
              >
                {darkMode ? 'Light Mode' : 'Dark Mode'}
              </button>
              <button
                className="px-3 py-1 bg-red-600 text-white rounded hover:bg-red-700"
                onClick={onExit}
              >
                Quit
              </button>
            </div>
          )}
        </div>

        <section
          ref={playerBoxRef}
          className="border rounded p-4 bg-white dark:bg-gray-800 shadow"
        >
          <div className="flex flex-col gap-4">
            {ctx.game.players.map((p) => (
              <PlayerPanel
                key={p.id}
                player={p}
                ctx={ctx}
                handleHoverCard={handleHoverCard}
                clearHoverCard={clearHoverCard}
              />
            ))}
          </div>
        </section>
<<<<<<< HEAD

        <section
          className="border rounded p-4 bg-white dark:bg-gray-800 shadow relative w-full max-w-md"
          onMouseEnter={() =>
            ctx.game.currentPhase !== Phase.Main && setPaused(true)
          }
          onMouseLeave={() => setPaused(false)}
          style={{
            cursor:
              phasePaused && ctx.game.currentPhase !== Phase.Main
                ? 'pause'
                : 'auto',
          }}
        >
          <h2 className="text-xl font-semibold mb-2">
            Turn {ctx.game.turn} - {ctx.activePlayer.name}
          </h2>
          <div className="flex gap-4 mb-2">
            {[Phase.Development, Phase.Upkeep, Phase.Main].map((p) => (
              <span
                key={p}
                className={
                  p === ctx.game.currentPhase ? 'font-semibold underline' : ''
                }
              >
                {phaseMeta[p].icon} {phaseMeta[p].label} Phase
              </span>
            ))}
          </div>
          <ul className="text-sm text-left min-h-[1rem] space-y-1">
            {phaseSteps.map((s, i) => (
              <li key={i} className={s.active ? 'font-semibold' : ''}>
                <div>{s.title}</div>
                <ul className="pl-4 list-disc">
                  {s.items.length > 0 ? (
                    s.items.map((it, j) => (
                      <li key={j} className={it.italic ? 'italic' : ''}>
                        {it.text}
                        {it.done && (
                          <span className="text-green-600 ml-1">✔️</span>
                        )}
                      </li>
                    ))
                  ) : (
                    <li>...</li>
                  )}
                </ul>
              </li>
            ))}
          </ul>
          {ctx.game.currentPhase !== Phase.Main && (
            <div className="absolute top-2 right-2">
              <TimerCircle progress={phaseTimer} />
            </div>
          )}
          {ctx.game.currentPhase === Phase.Main && (
            <div className="mt-2 text-right">
              <button
                className="px-3 py-1 bg-blue-600 text-white rounded hover:bg-blue-700 disabled:opacity-50"
                disabled={phaseSteps.some((s) => s.active)}
                onClick={() => void handleEndTurn()}
              >
                Next Turn
              </button>
            </div>
          )}
          {phasePaused && (
            <div className="absolute inset-0 bg-white dark:bg-gray-900 bg-opacity-50 flex items-center justify-center text-sm">
              Paused
            </div>
          )}
        </section>

=======
>>>>>>> 144f0e24
        <section className="border rounded p-4 bg-white dark:bg-gray-800 shadow">
          <div className="flex items-center justify-between mb-2">
            <h2 className="text-xl font-semibold">
              Actions (1 {resourceInfo[Resource.ap].icon} each)
            </h2>
          </div>
          <div className="space-y-4">
            <div className="grid grid-cols-4 gap-2">
              {otherActions.map((action) => {
                const costs = getActionCosts(action.id, ctx);
                const requirements = getActionRequirements(action.id, ctx).map(
                  formatRequirement,
                );
                const canPay = Object.entries(costs).every(
                  ([k, v]) =>
                    ctx.activePlayer.resources[
                      k as keyof typeof ctx.activePlayer.resources
                    ] >= v,
                );
                const meetsReq = requirements.length === 0;
                const enabled =
                  canPay && meetsReq && ctx.game.currentPhase === Phase.Main;
                const title = !meetsReq
                  ? requirements.join(', ')
                  : !canPay
                    ? 'Cannot pay costs'
                    : ctx.game.currentPhase !== Phase.Main
                      ? 'Not in Main phase'
                      : undefined;
                return (
                  <button
                    key={action.id}
                    className={`relative border p-3 flex flex-col items-start gap-2 h-full transition-colors transition-transform duration-150 hover:bg-gray-100 dark:hover:bg-gray-700 hover:scale-105 hover:cursor-help ${
                      enabled
                        ? ''
                        : 'opacity-50 border-red-500 cursor-not-allowed'
                    }`}
                    title={title}
                    onClick={() => enabled && handlePerform(action)}
                    onMouseEnter={() =>
                      handleHoverCard({
                        title: `${
                          actionInfo[action.id as keyof typeof actionInfo]
                            ?.icon || ''
                        } ${action.name}`,
                        effects: describeAction(action.id, ctx),
                        requirements,
                        costs,
                      })
                    }
                    onMouseLeave={clearHoverCard}
                  >
                    <span className="text-base font-medium">
                      {actionInfo[action.id as keyof typeof actionInfo]?.icon}{' '}
                      {action.name}
                    </span>
                    <span className="absolute top-2 right-2 text-sm text-gray-600 dark:text-gray-300">
                      {renderCosts(costs, ctx.activePlayer.resources)}
                    </span>
                    <ul className="text-sm list-disc pl-4 text-left">
                      {renderSummary(actionSummaries.get(action.id))}
                    </ul>
                    {requirements.length > 0 && (
                      <div className="text-sm text-red-600 text-left">
                        <span className="font-semibold">Requirements</span>
                        <ul className="list-disc pl-4">
                          {requirements.map((r, i) => (
                            <li key={i}>{r}</li>
                          ))}
                        </ul>
                      </div>
                    )}
                  </button>
                );
              })}
            </div>

            {raisePopAction && (
              <div>
                <h3 className="font-medium">
                  {actionInfo.raise_pop.icon} Raise Population
                </h3>
                <div className="grid grid-cols-3 gap-2 mt-1">
                  {[
                    PopulationRole.Council,
                    PopulationRole.Commander,
                    PopulationRole.Fortifier,
                  ].map((role) => {
                    const costs = getActionCosts('raise_pop', ctx);
                    const requirements = getActionRequirements(
                      'raise_pop',
                      ctx,
                    ).map(formatRequirement);
                    const canPay = Object.entries(costs).every(
                      ([k, v]) =>
                        ctx.activePlayer.resources[
                          k as keyof typeof ctx.activePlayer.resources
                        ] >= v,
                    );
                    const meetsReq = requirements.length === 0;
                    const enabled =
                      canPay &&
                      meetsReq &&
                      ctx.game.currentPhase === Phase.Main;
                    const title = !meetsReq
                      ? requirements.join(', ')
                      : !canPay
                        ? 'Cannot pay costs'
                        : ctx.game.currentPhase !== Phase.Main
                          ? 'Not in Main phase'
                          : undefined;
                    const summary = describeAction('raise_pop', ctx);
                    const shortSummary = summarizeAction('raise_pop', ctx);
                    const first = summary[0];
                    if (first && typeof first !== 'string') {
                      first.items.push(`👥(${populationInfo[role]?.icon}) +1`);
                    }
                    const shortFirst = shortSummary[0];
                    if (shortFirst && typeof shortFirst !== 'string') {
                      shortFirst.items.push(
                        `👥(${populationInfo[role]?.icon}) +1`,
                      );
                    }
                    return (
                      <button
                        key={role}
                        className={`relative border p-3 flex flex-col items-start gap-2 h-full transition-colors transition-transform duration-150 hover:bg-gray-100 dark:hover:bg-gray-700 hover:scale-105 hover:cursor-help ${
                          enabled
                            ? ''
                            : 'opacity-50 border-red-500 cursor-not-allowed'
                        }`}
                        title={title}
                        onClick={() =>
                          enabled && handlePerform(raisePopAction, { role })
                        }
                        onMouseEnter={() =>
                          handleHoverCard({
                            title: `${actionInfo.raise_pop.icon} Raise Population - ${
                              populationInfo[role]?.icon
                            } ${populationInfo[role]?.label || ''}`,
                            effects: summary,
                            requirements,
                            costs,
                          })
                        }
                        onMouseLeave={clearHoverCard}
                      >
                        <span className="text-base font-medium">
                          {populationInfo[role]?.icon}{' '}
                          {populationInfo[role]?.label}
                        </span>
                        <span className="absolute top-2 right-2 text-sm text-gray-600 dark:text-gray-300">
                          {renderCosts(costs, ctx.activePlayer.resources)}
                        </span>
                        <ul className="text-sm list-disc pl-4 text-left">
                          {renderSummary(shortSummary)}
                        </ul>
                        {requirements.length > 0 && (
                          <div className="text-sm text-red-600 text-left">
                            <span className="font-semibold">Requirements</span>
                            <ul className="list-disc pl-4">
                              {requirements.map((r, i) => (
                                <li key={i}>{r}</li>
                              ))}
                            </ul>
                          </div>
                        )}
                      </button>
                    );
                  })}
                </div>
              </div>
            )}

            {developAction && (
              <div>
                <h3 className="font-medium">
                  {actionInfo.develop.icon} Develop
                </h3>
                <div className="grid grid-cols-4 gap-2 mt-1">
                  {sortedDevelopments.map((d) => {
                    const landIdForCost = ctx.activePlayer.lands[0]
                      ?.id as string;
                    const costs = getActionCosts('develop', ctx, {
                      id: d.id,
                      landId: landIdForCost,
                    });
                    const requirements = hasDevelopLand
                      ? []
                      : ['Requires land with free development slot'];
                    const canPay =
                      hasDevelopLand &&
                      Object.entries(costs).every(
                        ([k, v]) =>
                          ctx.activePlayer.resources[
                            k as keyof typeof ctx.activePlayer.resources
                          ] >= v,
                      );
                    const enabled =
                      canPay && ctx.game.currentPhase === Phase.Main;
                    const title = !hasDevelopLand
                      ? 'No land with free development slot'
                      : !canPay
                        ? 'Cannot pay costs'
                        : ctx.game.currentPhase !== Phase.Main
                          ? 'Not in Main phase'
                          : undefined;
                    return (
                      <button
                        key={d.id}
                        className={`relative border p-3 flex flex-col items-start gap-2 h-full transition-colors transition-transform duration-150 hover:bg-gray-100 dark:hover:bg-gray-700 hover:scale-105 hover:cursor-help ${
                          enabled
                            ? ''
                            : 'opacity-50 border-red-500 cursor-not-allowed'
                        }`}
                        title={title}
                        onClick={() => {
                          if (!enabled) return;
                          const landId = ctx.activePlayer.lands.find(
                            (l) => l.slotsFree > 0,
                          )?.id;
                          handlePerform(developAction, { id: d.id, landId });
                        }}
                        onMouseEnter={() =>
                          handleHoverCard({
                            title: `${actionInfo.develop.icon} Develop - ${
                              developmentInfo[d.id]?.icon
                            } ${d.name}`,
                            effects: describeDevelopment(d.id, ctx),
                            requirements,
                            costs,
                          })
                        }
                        onMouseLeave={clearHoverCard}
                      >
                        <span className="text-base font-medium">
                          {developmentInfo[d.id]?.icon} {d.name}
                        </span>
                        <span className="absolute top-2 right-2 text-sm text-gray-600 dark:text-gray-300">
                          {renderCosts(costs, ctx.activePlayer.resources)}
                        </span>
                        <ul className="text-sm list-disc pl-4 text-left">
                          {renderSummary(developmentSummaries.get(d.id))}
                        </ul>
                        {requirements.length > 0 && (
                          <div className="text-sm text-red-600 text-left">
                            <span className="font-semibold">Requirements</span>
                            <ul className="list-disc pl-4">
                              {requirements.map((r, i) => (
                                <li key={i}>{r}</li>
                              ))}
                            </ul>
                          </div>
                        )}
                      </button>
                    );
                  })}
                </div>
              </div>
            )}

            {buildAction && (
              <div>
                <h3 className="font-medium">{actionInfo.build.icon} Build</h3>
                <div className="grid grid-cols-4 gap-2 mt-1">
                  {buildingOptions.map((b) => {
                    const costs = getActionCosts('build', ctx, { id: b.id });
                    const requirements: string[] = [];
                    const canPay = Object.entries(costs).every(
                      ([k, v]) =>
                        ctx.activePlayer.resources[
                          k as keyof typeof ctx.activePlayer.resources
                        ] >= v,
                    );
                    const enabled =
                      canPay && ctx.game.currentPhase === Phase.Main;
                    const title = !canPay
                      ? 'Cannot pay costs'
                      : ctx.game.currentPhase !== Phase.Main
                        ? 'Not in Main phase'
                        : undefined;
                    return (
                      <button
                        key={b.id}
                        className={`relative border p-3 flex flex-col items-start gap-2 h-full transition-colors transition-transform duration-150 hover:bg-gray-100 dark:hover:bg-gray-700 hover:scale-105 hover:cursor-help ${
                          enabled
                            ? ''
                            : 'opacity-50 border-red-500 cursor-not-allowed'
                        }`}
                        title={title}
                        onClick={() =>
                          enabled && handlePerform(buildAction, { id: b.id })
                        }
                        onMouseEnter={() =>
                          handleHoverCard({
                            title: `${actionInfo.build.icon} Build - ${b.name}`,
                            effects: describeBuilding(b.id, ctx),
                            requirements,
                            costs,
                          })
                        }
                        onMouseLeave={clearHoverCard}
                      >
                        <span className="text-base font-medium">{b.name}</span>
                        <span className="absolute top-2 right-2 text-sm text-gray-600 dark:text-gray-300">
                          {renderCosts(costs, ctx.activePlayer.resources)}
                        </span>
                        <ul className="text-sm list-disc pl-4 text-left">
                          {renderSummary(buildingSummaries.get(b.id))}
                        </ul>
                      </button>
                    );
                  })}
                </div>
              </div>
            )}
          </div>
        </section>
      </div>
      <section className="w-80 sticky top-4 self-start flex flex-col gap-4">
        <section
          className="border rounded p-4 bg-white dark:bg-gray-800 shadow relative w-full flex flex-col"
          onMouseEnter={() =>
            ctx.game.currentPhase !== Phase.Main && setPaused(true)
          }
          onMouseLeave={() => setPaused(false)}
          style={{
            cursor:
              phasePaused && ctx.game.currentPhase !== Phase.Main
                ? 'pause'
                : 'auto',
            height: playerBoxHeight || undefined,
          }}
        >
          <h2 className="text-xl font-semibold mb-2">
            Turn {ctx.game.turn} - {ctx.activePlayer.name}
          </h2>
          <div className="flex gap-4 mb-2">
            {[Phase.Development, Phase.Upkeep, Phase.Main].map((p) => (
              <span
                key={p}
                className={
                  p === ctx.game.currentPhase ? 'font-semibold underline' : ''
                }
              >
                {p.charAt(0).toUpperCase() + p.slice(1)} Phase
              </span>
            ))}
          </div>
          <ul
            ref={phaseStepsRef}
            className="text-sm text-left space-y-1 overflow-y-scroll flex-1"
          >
            {phaseSteps.map((s, i) => (
              <li key={i} className={s.active ? 'font-semibold' : ''}>
                <div>{s.title}</div>
                <ul className="pl-4 list-disc">
                  {s.items.length > 0 ? (
                    s.items.map((it, j) => (
                      <li key={j} className={it.italic ? 'italic' : ''}>
                        {it.text}
                        {it.done && (
                          <span className="text-green-600 ml-1">✔️</span>
                        )}
                      </li>
                    ))
                  ) : (
                    <li>...</li>
                  )}
                </ul>
              </li>
            ))}
          </ul>
          {ctx.game.currentPhase !== Phase.Main && (
            <div className="absolute top-2 right-2">
              <TimerCircle progress={phaseTimer} paused={phasePaused} />
            </div>
          )}
          {ctx.game.currentPhase === Phase.Main && (
            <div className="mt-2 text-right">
              <button
                className="px-3 py-1 bg-blue-600 text-white rounded hover:bg-blue-700 disabled:opacity-50"
                disabled={phaseSteps.some((s) => s.active)}
                onClick={() => void handleEndTurn()}
              >
                Next Turn
              </button>
            </div>
          )}
        </section>
        <div className="border rounded p-4 overflow-y-auto max-h-80 bg-white dark:bg-gray-800 shadow">
          <h2 className="text-xl font-semibold mb-2">Log</h2>
          <ul className="mt-2 space-y-1">
            {log.map((entry, idx) => (
              <li key={idx} className="text-xs font-mono whitespace-pre-wrap">
                [{entry.time}] {entry.text}
              </li>
            ))}
          </ul>
        </div>
        {hoverCard && (
          <div className="border rounded p-4 bg-white dark:bg-gray-800 shadow relative pointer-events-none">
            <div className="font-semibold mb-2">
              {hoverCard.title}
              <span className="absolute top-2 right-2 text-sm text-gray-600 dark:text-gray-300">
                {renderCosts(hoverCard.costs, ctx.activePlayer.resources)}
              </span>
            </div>
            {hoverCard.requirements.length > 0 && (
              <div className="mb-2">
                <div className="font-semibold text-red-600">Requirements</div>
                <ul className="list-disc pl-4 text-sm text-red-600">
                  {hoverCard.requirements.map((r, i) => (
                    <li key={i}>{r}</li>
                  ))}
                </ul>
              </div>
            )}
            {hoverCard.description && (
              <div className="mb-2 text-sm">{hoverCard.description}</div>
            )}
            {hoverCard.effects.length > 0 && (
              <div>
                <div className="font-semibold">
                  {hoverCard.effectsTitle ?? 'Effects'}
                </div>
                <ul className="list-disc pl-4 text-sm">
                  {renderSummary(hoverCard.effects)}
                </ul>
              </div>
            )}
          </div>
        )}
      </section>
    </div>
  );
}<|MERGE_RESOLUTION|>--- conflicted
+++ resolved
@@ -1065,18 +1065,6 @@
     (a) => a.id !== 'develop' && a.id !== 'build' && a.id !== 'raise_pop',
   );
 
-  const phaseMeta = {
-    [Phase.Development]: {
-      icon: phaseInfo.onDevelopmentPhase.icon,
-      label: 'Development',
-    },
-    [Phase.Upkeep]: {
-      icon: phaseInfo.onUpkeepPhase.icon,
-      label: 'Upkeep',
-    },
-    [Phase.Main]: { icon: phaseInfo.mainPhase.icon, label: 'Main' },
-  } as const;
-
   function handlePerform(action: Action, params?: Record<string, unknown>) {
     const before = snapshotPlayer(ctx.activePlayer);
     try {
@@ -1350,82 +1338,6 @@
             ))}
           </div>
         </section>
-<<<<<<< HEAD
-
-        <section
-          className="border rounded p-4 bg-white dark:bg-gray-800 shadow relative w-full max-w-md"
-          onMouseEnter={() =>
-            ctx.game.currentPhase !== Phase.Main && setPaused(true)
-          }
-          onMouseLeave={() => setPaused(false)}
-          style={{
-            cursor:
-              phasePaused && ctx.game.currentPhase !== Phase.Main
-                ? 'pause'
-                : 'auto',
-          }}
-        >
-          <h2 className="text-xl font-semibold mb-2">
-            Turn {ctx.game.turn} - {ctx.activePlayer.name}
-          </h2>
-          <div className="flex gap-4 mb-2">
-            {[Phase.Development, Phase.Upkeep, Phase.Main].map((p) => (
-              <span
-                key={p}
-                className={
-                  p === ctx.game.currentPhase ? 'font-semibold underline' : ''
-                }
-              >
-                {phaseMeta[p].icon} {phaseMeta[p].label} Phase
-              </span>
-            ))}
-          </div>
-          <ul className="text-sm text-left min-h-[1rem] space-y-1">
-            {phaseSteps.map((s, i) => (
-              <li key={i} className={s.active ? 'font-semibold' : ''}>
-                <div>{s.title}</div>
-                <ul className="pl-4 list-disc">
-                  {s.items.length > 0 ? (
-                    s.items.map((it, j) => (
-                      <li key={j} className={it.italic ? 'italic' : ''}>
-                        {it.text}
-                        {it.done && (
-                          <span className="text-green-600 ml-1">✔️</span>
-                        )}
-                      </li>
-                    ))
-                  ) : (
-                    <li>...</li>
-                  )}
-                </ul>
-              </li>
-            ))}
-          </ul>
-          {ctx.game.currentPhase !== Phase.Main && (
-            <div className="absolute top-2 right-2">
-              <TimerCircle progress={phaseTimer} />
-            </div>
-          )}
-          {ctx.game.currentPhase === Phase.Main && (
-            <div className="mt-2 text-right">
-              <button
-                className="px-3 py-1 bg-blue-600 text-white rounded hover:bg-blue-700 disabled:opacity-50"
-                disabled={phaseSteps.some((s) => s.active)}
-                onClick={() => void handleEndTurn()}
-              >
-                Next Turn
-              </button>
-            </div>
-          )}
-          {phasePaused && (
-            <div className="absolute inset-0 bg-white dark:bg-gray-900 bg-opacity-50 flex items-center justify-center text-sm">
-              Paused
-            </div>
-          )}
-        </section>
-
-=======
->>>>>>> 144f0e24
         <section className="border rounded p-4 bg-white dark:bg-gray-800 shadow">
           <div className="flex items-center justify-between mb-2">
             <h2 className="text-xl font-semibold">
