--- conflicted
+++ resolved
@@ -14,13 +14,8 @@
 
 export default function GameLayout() {
 	const {
-<<<<<<< HEAD
-		sessionState,
-=======
-		ctx,
 		sessionState,
 		ruleSnapshot,
->>>>>>> 44f05111
 		onExit,
 		darkMode,
 		onToggleDark,
