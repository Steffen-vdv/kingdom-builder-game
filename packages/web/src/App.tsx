--- conflicted
+++ resolved
@@ -5,15 +5,10 @@
   LAND_ICON as landIcon,
   SLOT_ICON as slotIcon,
   RESOURCES,
-<<<<<<< HEAD
   Resource,
-} from '@kingdom-builder/contents';
-=======
   PHASES,
   POPULATION_ROLES,
 } from '@kingdom-builder/contents';
-import { Resource, PopulationRole } from '@kingdom-builder/engine';
->>>>>>> e60c0e2b
 
 type Screen = 'menu' | 'overview' | 'game';
 
