--- conflicted
+++ resolved
@@ -49,32 +49,8 @@
 		ctx.activePlayer.resources[happinessKey] = 6;
 		ctx.services.handleTieredResourceChange(ctx, happinessKey);
 
-<<<<<<< HEAD
-		const handleHoverCard = vi.fn();
-		const clearHoverCard = vi.fn();
-		const translationContext = createTranslationContext(
-			snapshotEngine(ctx),
-			{
-				actions: ACTIONS,
-				buildings: BUILDINGS,
-				developments: DEVELOPMENTS,
-			},
-			{
-				pullEffectLog: (key) => ctx.pullEffectLog(key),
-				passives: ctx.passives,
-				context: ctx,
-			},
-		);
-		currentGame = {
-			ctx,
-			translationContext,
-			handleHoverCard,
-			clearHoverCard,
-		} as MockGame;
-=======
 		const { mockGame, handleHoverCard } = createPassiveGame(ctx);
 		currentGame = mockGame;
->>>>>>> b1d7a465
 
 		render(<PassiveDisplay player={ctx.activePlayer} />);
 		const [summary] = ctx.passives.list(ctx.activePlayer.id);
@@ -121,32 +97,8 @@
 		const happinessKey = tieredResource.resourceKey as ResourceKey;
 		ctx.activePlayer.resources[happinessKey] = 6;
 		ctx.services.handleTieredResourceChange(ctx, happinessKey);
-<<<<<<< HEAD
-		const handleHoverCard = vi.fn();
-		const clearHoverCard = vi.fn();
-		const translationContext = createTranslationContext(
-			snapshotEngine(ctx),
-			{
-				actions: ACTIONS,
-				buildings: BUILDINGS,
-				developments: DEVELOPMENTS,
-			},
-			{
-				pullEffectLog: (key) => ctx.pullEffectLog(key),
-				passives: ctx.passives,
-				context: ctx,
-			},
-		);
-		currentGame = {
-			ctx,
-			translationContext,
-			handleHoverCard,
-			clearHoverCard,
-		} as MockGame;
-=======
 		const { mockGame, handleHoverCard } = createPassiveGame(ctx);
 		currentGame = mockGame;
->>>>>>> b1d7a465
 		const view = render(<PassiveDisplay player={ctx.activePlayer} />);
 		const { container } = view;
 		const [summary] = ctx.passives.list(ctx.activePlayer.id);
@@ -186,33 +138,9 @@
 		const happinessKey = tieredResource.resourceKey as ResourceKey;
 		ctx.activePlayer.resources[happinessKey] = 0;
 		ctx.services.handleTieredResourceChange(ctx, happinessKey);
-
-<<<<<<< HEAD
-		const handleHoverCard = vi.fn();
-		const clearHoverCard = vi.fn();
-		const translationContext = createTranslationContext(
-			snapshotEngine(ctx),
-			{
-				actions: ACTIONS,
-				buildings: BUILDINGS,
-				developments: DEVELOPMENTS,
-			},
-			{
-				pullEffectLog: (key) => ctx.pullEffectLog(key),
-				passives: ctx.passives,
-				context: ctx,
-			},
-		);
-		currentGame = {
-			ctx,
-			translationContext,
-			handleHoverCard,
-			clearHoverCard,
-		} as MockGame;
-=======
+		
 		const { mockGame } = createPassiveGame(ctx);
 		currentGame = mockGame;
->>>>>>> b1d7a465
 
 		const view = render(<PassiveDisplay player={ctx.activePlayer} />);
 		const { container } = view;
@@ -240,32 +168,10 @@
 			],
 			ctx,
 		);
-<<<<<<< HEAD
-		const handleHoverCard = vi.fn();
-		const clearHoverCard = vi.fn();
-		const translationContext = createTranslationContext(
-			snapshotEngine(ctx),
-			{
-				actions: ACTIONS,
-				buildings: BUILDINGS,
-				developments: DEVELOPMENTS,
-			},
-			{
-				pullEffectLog: (key) => ctx.pullEffectLog(key),
-				passives: ctx.passives,
-				context: ctx,
-			},
-		);
-		currentGame = {
-			ctx,
-			translationContext,
-			handleHoverCard,
-			clearHoverCard,
-		} as MockGame;
-=======
+
 		const { mockGame } = createPassiveGame(ctx);
 		currentGame = mockGame;
->>>>>>> b1d7a465
+
 		const view = render(<PassiveDisplay player={ctx.activePlayer} />);
 		expect(view.container.querySelector('div.hoverable')).toBeNull();
 		const text = view.container.textContent ?? '';
