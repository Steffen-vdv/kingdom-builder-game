--- conflicted
+++ resolved
@@ -21,7 +21,7 @@
 	cloneResourceSources,
 } from './sessionCloneHelpers';
 
-const EMPTY_RESOURCE_CATALOG: SessionResourceCatalog = Object.freeze({
+const EMPTY_RESOURCE_CATALOG_V2: SessionResourceCatalog = Object.freeze({
 	resources: { byId: {}, ordered: [] },
 	groups: { byId: {}, ordered: [] },
 	categories: { byId: {}, ordered: [] },
@@ -58,18 +58,9 @@
 	id: SessionPlayerId;
 	name?: string;
 	aiControlled?: boolean;
-<<<<<<< HEAD
-	resources?: Record<string, number>;
-	stats?: Record<string, number>;
 	resourceTouched?: Record<string, boolean>;
-	population?: Record<string, number>;
 	values?: Record<string, number>;
 	resourceBounds?: Record<string, Partial<SessionResourceBounds>>;
-=======
-	resourceTouchedV2?: Record<string, boolean>;
-	valuesV2?: Record<string, number>;
-	resourceBoundsV2?: Record<string, Partial<SessionResourceBoundsV2>>;
->>>>>>> 23c822a6
 	lands?: SessionPlayerStateSnapshot['lands'];
 	buildings?: string[];
 	actions?: string[];
@@ -83,18 +74,9 @@
 	id,
 	name = `Player ${id}`,
 	aiControlled,
-<<<<<<< HEAD
-	resources = {},
-	stats = {},
 	resourceTouched = {},
-	population = {},
 	values = {},
 	resourceBounds = {},
-=======
-	resourceTouchedV2 = {},
-	valuesV2 = {},
-	resourceBoundsV2 = {},
->>>>>>> 23c822a6
 	lands = [],
 	buildings = [],
 	actions = [],
@@ -103,8 +85,8 @@
 	skipSteps = {},
 	passives = [],
 }: SnapshotPlayerOptions): SessionPlayerStateSnapshot {
-	const normalizedBounds: Record<string, SessionResourceBoundsV2> = {};
-	for (const [resourceId, bounds] of Object.entries(resourceBoundsV2)) {
+	const normalizedBounds: Record<string, SessionResourceBounds> = {};
+	for (const [resourceId, bounds] of Object.entries(resourceBounds)) {
 		normalizedBounds[resourceId] = {
 			lowerBound: bounds.lowerBound !== undefined ? bounds.lowerBound : null,
 			upperBound: bounds.upperBound !== undefined ? bounds.upperBound : null,
@@ -113,16 +95,9 @@
 	const snapshot: SessionPlayerStateSnapshot = {
 		id,
 		name,
-<<<<<<< HEAD
-		resources: { ...resources },
-		stats: { ...stats },
 		resourceTouched: { ...resourceTouched },
-		population: { ...population },
-=======
-		resourceTouchedV2: { ...resourceTouchedV2 },
-		valuesV2: { ...valuesV2 },
-		resourceBoundsV2: normalizedBounds,
->>>>>>> 23c822a6
+		values: { ...values },
+		resourceBounds: normalizedBounds,
 		lands: cloneLands(lands),
 		buildings: [...buildings],
 		actions: [...actions],
@@ -134,18 +109,6 @@
 	if (aiControlled !== undefined) {
 		snapshot.aiControlled = aiControlled;
 	}
-<<<<<<< HEAD
-	snapshot.values = { ...values };
-	const normalizedBounds: Record<string, SessionResourceBounds> = {};
-	for (const [resourceId, bounds] of Object.entries(resourceBounds)) {
-		normalizedBounds[resourceId] = {
-			lowerBound: bounds.lowerBound !== undefined ? bounds.lowerBound : null,
-			upperBound: bounds.upperBound !== undefined ? bounds.upperBound : null,
-		};
-	}
-	snapshot.resourceBounds = normalizedBounds;
-=======
->>>>>>> 23c822a6
 	return snapshot;
 }
 
@@ -300,7 +263,7 @@
 					tokens: {},
 				} satisfies SessionOverviewMetadata,
 			});
-	const resourceCatalog = clone(resourceCatalog ?? EMPTY_RESOURCE_CATALOG);
+	const resourceCatalog = clone(resourceCatalog ?? EMPTY_RESOURCE_CATALOG_V2);
 	const snapshot: SessionSnapshot = {
 		game: {
 			turn,
