--- conflicted
+++ resolved
@@ -42,84 +42,6 @@
 
 const POPULATION_ICON_FALLBACK = '👥';
 
-<<<<<<< HEAD
-interface ResourceSelectionContext {
-	readonly registries: SessionRegistries;
-	readonly usedResourceKeys: Set<string>;
-}
-
-function pickResourceKey(
-	context: ResourceSelectionContext,
-	requested: string | undefined,
-	label: string,
-): string {
-	const { registries, usedResourceKeys } = context;
-	if (requested && registries.resources[requested]) {
-		usedResourceKeys.add(requested);
-		return requested;
-	}
-	const available = Object.keys(registries.resources).find(
-		(key) => !usedResourceKeys.has(key),
-	);
-	if (available) {
-		usedResourceKeys.add(available);
-		return available;
-	}
-	const fallback = requested ?? `${label}-${usedResourceKeys.size}`;
-	if (!registries.resources[fallback]) {
-		registries.resources[fallback] = { key: fallback };
-	}
-	usedResourceKeys.add(fallback);
-	return fallback;
-}
-
-function createParticipant(
-	id: string,
-	name: string,
-	baseResources: Record<string, number>,
-	initialPopulation: Record<string, number>,
-	actionIds: string[],
-) {
-	return {
-		id,
-		name,
-		resources: { ...baseResources },
-		population: { ...initialPopulation },
-		lands: [],
-		buildings: new Set<string>(),
-		actions: new Set(actionIds),
-	};
-}
-
-function toPlayerSnapshot(
-	participant: ReturnType<typeof createParticipant>,
-	capacityStat: string,
-): SessionSnapshot['game']['players'][number] {
-	return {
-		id: participant.id,
-		name: participant.name,
-		resources: { ...participant.resources },
-		stats: { [capacityStat]: 3 },
-		resourceTouched: {},
-		population: { ...participant.population },
-		lands: participant.lands.map((land) => ({
-			...land,
-			slotsMax: land.slotsFree,
-			slotsUsed: 0,
-			tilled: false,
-			developments: [],
-		})),
-		buildings: Array.from(participant.buildings),
-		actions: Array.from(participant.actions),
-		resourceSources: {},
-		skipPhases: {},
-		skipSteps: {},
-		passives: [],
-	};
-}
-
-=======
->>>>>>> 23c822a6
 export function createActionsPanelGame({
 	populationRoles,
 	showBuilding = false,
@@ -224,7 +146,7 @@
 		activePlayer: toTranslationPlayer({
 			id: player.id,
 			name: player.name,
-			valuesV2: {
+			values: {
 				...player.resources,
 				...player.population,
 			},
@@ -232,7 +154,7 @@
 		opponent: toTranslationPlayer({
 			id: opponent.id,
 			name: opponent.name,
-			valuesV2: {
+			values: {
 				...opponent.resources,
 				...opponent.population,
 			},
