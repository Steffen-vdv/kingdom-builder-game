<<<<<<< HEAD
import { describe, expect, it, beforeEach, vi } from 'vitest';
import { renderHook } from '@testing-library/react';
import { useNextTurnForecast } from '../src/state/useNextTurnForecast';
=======
import { beforeEach, describe, expect, it } from 'vitest';
import { computeNextTurnForecast } from '../src/state/useNextTurnForecast';
>>>>>>> 3a4360a9
import {
	createSessionSnapshot,
	createSnapshotPlayer,
} from './helpers/sessionFixtures';

let currentSessionState = createSessionSnapshot({
	players: [
		createSnapshotPlayer({ id: 'player-1' }),
		createSnapshotPlayer({ id: 'player-2' }),
	],
	activePlayerId: 'player-1',
	opponentId: 'player-2',
	phases: [{ id: 'phase-main', steps: [], action: true }],
	actionCostResource: 'resource-1',
	ruleSnapshot: {
		tieredResourceKey: 'resource-1',
		tierDefinitions: [],
		winConditions: [],
	},
});

describe('useNextTurnForecast', () => {
	beforeEach(() => {
		currentSessionState = createSessionSnapshot({
			players: [
				createSnapshotPlayer({ id: 'player-1' }),
				createSnapshotPlayer({ id: 'player-2' }),
			],
			activePlayerId: 'player-1',
			opponentId: 'player-2',
			phases: [{ id: 'phase-main', steps: [], action: true }],
			actionCostResource: 'resource-1',
			ruleSnapshot: {
				tieredResourceKey: 'resource-1',
				tierDefinitions: [],
				winConditions: [],
			},
		});
	});

	it('returns empty deltas for each player', () => {
		const forecast = computeNextTurnForecast(currentSessionState.game.players);
		expect(forecast).toEqual({
			'player-1': { resources: {}, stats: {}, population: {} },
			'player-2': { resources: {}, stats: {}, population: {} },
		});
	});

	it('updates when the player list changes', () => {
		const initialForecast = computeNextTurnForecast(
			currentSessionState.game.players,
		);
		expect(initialForecast).toEqual({
			'player-1': { resources: {}, stats: {}, population: {} },
			'player-2': { resources: {}, stats: {}, population: {} },
		});
		currentSessionState = createSessionSnapshot({
			players: [
				createSnapshotPlayer({ id: 'player-1' }),
				createSnapshotPlayer({ id: 'player-2' }),
				createSnapshotPlayer({ id: 'player-3' }),
			],
			activePlayerId: 'player-1',
			opponentId: 'player-2',
			phases: [{ id: 'phase-main', steps: [], action: true }],
			actionCostResource: 'resource-1',
			ruleSnapshot: {
				tieredResourceKey: 'resource-1',
				tierDefinitions: [],
				winConditions: [],
			},
		});
		const updatedForecast = computeNextTurnForecast(
			currentSessionState.game.players,
		);
		expect(updatedForecast).toEqual({
			'player-1': { resources: {}, stats: {}, population: {} },
			'player-2': { resources: {}, stats: {}, population: {} },
			'player-3': { resources: {}, stats: {}, population: {} },
		});
	});
});<|MERGE_RESOLUTION|>--- conflicted
+++ resolved
@@ -1,11 +1,5 @@
-<<<<<<< HEAD
-import { describe, expect, it, beforeEach, vi } from 'vitest';
-import { renderHook } from '@testing-library/react';
-import { useNextTurnForecast } from '../src/state/useNextTurnForecast';
-=======
 import { beforeEach, describe, expect, it } from 'vitest';
 import { computeNextTurnForecast } from '../src/state/useNextTurnForecast';
->>>>>>> 3a4360a9
 import {
 	createSessionSnapshot,
 	createSnapshotPlayer,
