import { describe, expect, it } from 'vitest';
import { getResourceBreakdownSummary } from '../src/utils/resourceSources';
import { formatTriggerLabel } from '../src/utils/resourceSources/descriptors';
import { formatKindLabel } from '../src/utils/resourceSources/descriptorRegistry';
import { createSessionRegistries } from './helpers/sessionRegistries';
import {
	createSessionSnapshot,
	createSnapshotPlayer,
} from './helpers/sessionFixtures';
import { createTranslationContext } from '../src/translation/context/createTranslationContext';
import { createTestRegistryMetadata } from './helpers/registryMetadata';
import type { SessionSnapshotMetadata } from '@kingdom-builder/protocol/session';

type SummaryGroup = { title?: unknown; items?: unknown[] };

type DescriptorSetup = {
	translationContext: ReturnType<typeof createTranslationContext>;
	player: ReturnType<typeof createSnapshotPlayer>;
	primaryStatKey: string;
	secondaryStatKey: string;
	populationId: string;
	populationResourceId: string;
	statResourceId: string;
	buildingId: string;
	developmentId: string;
	actionId: string;
	resourceKey: string;
	phaseId: string;
	phaseStepId: string;
	triggerId: string;
	landId: string;
	metadataSelectors: ReturnType<typeof createTestRegistryMetadata>;
};

const DEFAULT_RULES = {
	defaultActionAPCost: 1,
	absorptionCapPct: 1,
	absorptionRounding: 'nearest',
	tieredResourceKey: 'resource:placeholder',
	tierDefinitions: [],
	slotsPerNewLand: 1,
	maxSlotsPerLand: 1,
	basePopulationCap: 1,
	winConditions: [],
} as const;

const collectSummaryLines = (entry: unknown): string[] => {
	if (typeof entry === 'string') {
		return [entry];
	}
	if (!entry || typeof entry !== 'object') {
		return [];
	}
	const record = entry as SummaryGroup;
	const lines: string[] = [];
	if (typeof record.title === 'string' && record.title.trim()) {
		lines.push(record.title);
	}
	if (Array.isArray(record.items)) {
		record.items.forEach((item) => {
			collectSummaryLines(item).forEach((line) => lines.push(line));
		});
	}
	return lines;
};

function createDescriptorSetup(): DescriptorSetup {
	const registries = createSessionRegistries();
	// Synthetic population ID - under ResourceV2 populations are resources
	const populationId = 'resource:population:role:legion';
	const buildingId = registries.buildings.keys()[0];
	const developmentId = registries.developments.keys()[0];
	const actionId = registries.actions.keys()[0];
	const resourceKey = Object.keys(registries.resources)[0];
	if (!buildingId || !developmentId || !actionId || !resourceKey) {
		throw new Error('Expected registries to provide baseline entries.');
	}
	const phaseId = 'phase:test';
	const phaseStepId = 'phase:test:step';
	const triggerId = 'trigger:test';
	const landId = 'land:test';
	// Resource IDs for population and stat
	const populationResourceId = populationId;
	const statResourceId = 'resource:stat:army-strength';
	const metadata: SessionSnapshotMetadata = {
		passiveEvaluationModifiers: {},
		buildings: {
			[buildingId]: { label: 'Sky Bastion', icon: '🏯' },
		},
		developments: {
			[developmentId]: { label: 'Celestial Garden', icon: '🌿' },
		},
		resources: {
			[resourceKey]: {
				label: 'Starlight',
				icon: '✨',
				description: 'Brilliant astral currency.',
			},
		},
		stats: {
			armyStrength: {
				label: 'Steel Resolve',
				icon: '⚔️',
				description: 'Represents martial power.',
			},
			absorption: {
				label: 'Prismatic Barrier',
				icon: '🌈',
				description: 'Absorbs incoming damage.',
				displayAsPercent: true,
				format: { percent: true },
			},
		},
		triggers: {
			[triggerId]: {
				label: 'Starlight Surge',
				icon: '⚡',
				text: 'When the stars align',
			},
		},
		phases: {
			[phaseId]: {
				label: 'Ascension Phase',
				icon: '🛸',
				action: true,
				steps: [
					{
						id: phaseStepId,
						label: 'Empower',
						icon: '💫',
						triggers: [triggerId],
					},
				],
			},
		},
		assets: {
			land: { label: 'Territory', icon: '🗺️' },
			slot: { label: 'Development Slot', icon: '🧩' },
			passive: { label: 'Aura', icon: '♾️' },
		},
	};
	const activePlayer = createSnapshotPlayer({
		id: 'player:active',
		name: 'Active Player',
		resources: { [resourceKey]: 0 },
		population: { [populationId]: 2 },
		values: {
			[populationResourceId]: 2,
			[statResourceId]: 3,
		},
		lands: [
			{
				id: landId,
				developments: [],
				slots: [],
			},
		],
	});
	const opponent = createSnapshotPlayer({
		id: 'player:opponent',
		name: 'Opponent',
	});
	const ruleSnapshot = { ...DEFAULT_RULES, tieredResourceKey: resourceKey };
	const sessionSnapshot = createSessionSnapshot({
		players: [activePlayer, opponent],
		activePlayerId: activePlayer.id,
		opponentId: opponent.id,
		phases: [
			{
				id: phaseId,
				label: 'Ascension Phase',
				icon: '🛸',
				action: true,
				steps: [
					{
						id: phaseStepId,
						label: 'Empower',
						icon: '💫',
						triggers: [triggerId],
					},
				],
			},
		],
		actionCostResource: resourceKey,
		ruleSnapshot,
		metadata,
		resourceMetadata: {
			[populationResourceId]: {
				icon: '🎖️',
				label: 'Legion Vanguard',
			},
			[statResourceId]: {
				icon: '⚔️',
				label: 'Steel Resolve',
			},
		},
	});
	const translationContext = createTranslationContext(
		sessionSnapshot,
		registries,
		metadata,
		{
			ruleSnapshot,
			passiveRecords: sessionSnapshot.passiveRecords,
		},
	);
	const metadataSelectors = createTestRegistryMetadata(registries, metadata);
	const active = sessionSnapshot.game.players.find(
		(player) => player.id === activePlayer.id,
	);
	if (!active) {
		throw new Error('Failed to locate active player snapshot.');
	}
	const resourceKeys = Object.keys(translationContext.assets.resources);
	const [primaryResourceKey, secondaryResourceKey = resourceKeys[0] ?? ''] =
		resourceKeys;
	if (!primaryResourceKey) {
		throw new Error('Unable to resolve a resource key for testing.');
	}
	active.values[primaryResourceKey] = 0;
	if (secondaryResourceKey) {
		active.values[secondaryResourceKey] = 3;
	}
	return {
		translationContext,
		player: active,
		primaryStatKey: primaryResourceKey,
		secondaryStatKey: secondaryResourceKey || primaryResourceKey,
		populationId,
		populationResourceId,
		statResourceId,
		buildingId,
		developmentId,
		actionId,
		resourceKey,
		phaseId,
		phaseStepId,
		triggerId,
		landId,
		metadataSelectors,
	};
}

describe('resource source descriptors', () => {
	it('formats dependencies for each descriptor kind', () => {
		const setup = createDescriptorSetup();
		const {
			translationContext,
			player,
			primaryStatKey,
			populationResourceId,
			statResourceId,
			buildingId,
			developmentId,
			actionId,
			resourceKey,
			phaseId,
			phaseStepId,
			triggerId,
			landId,
			metadataSelectors,
		} = setup;
		const unknownId = 'mystery-source';
		const unknownDetail = 'mystery-detail';
		const resourceDetail = 'resource-detail';
		player.resourceSources[primaryStatKey] = {
			descriptor: {
				amount: 1,
				meta: {
					key: primaryStatKey,
					longevity: 'permanent',
					kind: 'action',
					id: actionId,
					dependsOn: [
						{ type: 'resource', id: populationResourceId },
						{ type: 'building', id: buildingId },
						{ type: 'development', id: developmentId },
						{ type: 'phase', id: phaseId, detail: phaseStepId },
						{ type: 'action', id: actionId },
						{ type: 'resource', id: statResourceId },
						{ type: 'resource', id: resourceKey, detail: resourceDetail },
						{ type: 'trigger', id: triggerId },
						{ type: 'passive' },
						{ type: 'land', id: landId },
						{ type: 'start' },
						{ type: 'mystery', id: unknownId, detail: unknownDetail },
					],
				},
			},
		};
		const breakdown = getResourceBreakdownSummary(
			primaryStatKey,
			player,
			translationContext,
		);
		const triggered = breakdown
			.flatMap((entry) => collectSummaryLines(entry))
			.filter((line) => line.startsWith('Triggered by'));
		expect(triggered).toHaveLength(12);
		const [
			populationLine,
			buildingLine,
			developmentLine,
			phaseLine,
			actionLine,
			statLine,
			resourceLine,
			triggerLine,
			passiveLine,
			landLine,
			startLine,
			unknownLine,
		] = triggered;
		const populationLabel = formatKindLabel(
			translationContext,
			'resource',
			populationResourceId,
		);
		expect(populationLine).toContain(populationLabel);
		// Resource values are shown directly from values
		const popValue = String(player.values[populationResourceId]);
		expect(populationLine).toContain(popValue);
		const buildingLabel = formatKindLabel(
			translationContext,
			'building',
			buildingId,
		);
		expect(buildingLine).toContain(buildingLabel);
		const developmentLabel = formatKindLabel(
			translationContext,
			'development',
			developmentId,
		);
		expect(developmentLine).toContain(developmentLabel);
		const phaseMetadata = metadataSelectors.phaseMetadata.select(phaseId);
		if (phaseMetadata.icon) {
			expect(phaseLine.toLowerCase()).toContain(
				phaseMetadata.icon.toLowerCase(),
			);
		}
		if (phaseMetadata.label) {
			expect(phaseLine.toLowerCase()).toContain(
				phaseMetadata.label.toLowerCase(),
			);
		}
		const actionLabel = formatKindLabel(translationContext, 'action', actionId);
		expect(actionLine).toContain(actionLabel);
		const statLabel = formatKindLabel(
			translationContext,
			'resource',
			statResourceId,
		);
		expect(statLine).toContain(statLabel);
		// Stat values from values are displayed directly (not percent)
		const statValue = String(player.values[statResourceId]);
		expect(statLine).toContain(statValue);
		const resourceLabel = formatKindLabel(
			translationContext,
			'resource',
			resourceKey,
		);
		expect(resourceLine).toContain(resourceLabel);
		expect(resourceLine).toContain('Resource Detail');
		const triggerLabel = formatKindLabel(
			translationContext,
			'trigger',
			triggerId,
		);
<<<<<<< HEAD
		// Trigger descriptors use text field for display, falling back to label
=======
		// formatKindLabel for triggers uses text (not label) for display
>>>>>>> 032fd37a
		expect(triggerLabel).toContain('When the stars align');
		expect(triggerLine).toContain(triggerLabel);
		const passiveLabel = formatKindLabel(translationContext, 'passive', '');
		expect(passiveLine).toContain(passiveLabel);
		const landLabel = formatKindLabel(translationContext, 'land', landId);
		expect(landLine).toContain(landLabel);
		expect(startLine).toContain('[MISSING:start]');
		expect(unknownLine).toContain(unknownId);
		expect(unknownLine).toContain('Mystery Detail');
	});

	it('falls back to ids and defaults when metadata is missing', () => {
		const setup = createDescriptorSetup();
		const { translationContext, primaryStatKey, triggerId } = setup;
		const mutatedContext = {
			...translationContext,
			assets: {
				...translationContext.assets,
				populations: {},
				triggers: {},
			},
		};
		const resourceFallback = formatKindLabel(
			mutatedContext,
			'resource',
			'unknown-resource',
		);
		expect(resourceFallback).toContain('unknown-resource');
<<<<<<< HEAD
		// Trigger lookups now throw for missing metadata (strictness principle)
		expect(() =>
			formatKindLabel(mutatedContext, 'trigger', 'mystery-trigger'),
		).toThrow('Trigger "mystery-trigger" not found in assets');
		// formatTriggerLabel uses text field for display, falling back to label
=======
		// Triggers do not support fallbacks - missing triggers throw errors
		expect(() =>
			formatKindLabel(mutatedContext, 'trigger', 'mystery-trigger'),
		).toThrow('Trigger "mystery-trigger" not found in assets.');
		// Known trigger with full assets works correctly
>>>>>>> 032fd37a
		const formattedTrigger = formatTriggerLabel(
			translationContext.assets,
			triggerId,
		);
<<<<<<< HEAD
		expect(formattedTrigger).toBe('⚡ When the stars align');
		// Missing triggers throw errors
		expect(() =>
			formatTriggerLabel(mutatedContext.assets, 'unknown-trigger'),
		).toThrow('Trigger "unknown-trigger" not found in assets');
=======
		// formatTriggerLabel uses text (not label) when present
		expect(formattedTrigger).toBe('⚡ When the stars align');
		// Missing trigger in formatTriggerLabel also throws
		expect(() =>
			formatTriggerLabel(mutatedContext.assets, 'unknown-trigger'),
		).toThrow('Trigger "unknown-trigger" not found in assets.');
>>>>>>> 032fd37a
		const phaseFallback = formatKindLabel(
			mutatedContext,
			'phase',
			'mystery-phase',
		);
		expect(phaseFallback).toBe('⚠️ [MISSING:phase:mystery-phase]');
		const first = formatKindLabel(mutatedContext, 'phase', 'mystery-phase');
		const second = formatKindLabel(mutatedContext, 'phase', 'mystery-phase');
		expect(first).toBe(second);
		expect(primaryStatKey).toBeTruthy();
	});
});<|MERGE_RESOLUTION|>--- conflicted
+++ resolved
@@ -366,11 +366,7 @@
 			'trigger',
 			triggerId,
 		);
-<<<<<<< HEAD
-		// Trigger descriptors use text field for display, falling back to label
-=======
 		// formatKindLabel for triggers uses text (not label) for display
->>>>>>> 032fd37a
 		expect(triggerLabel).toContain('When the stars align');
 		expect(triggerLine).toContain(triggerLabel);
 		const passiveLabel = formatKindLabel(translationContext, 'passive', '');
@@ -399,37 +395,21 @@
 			'unknown-resource',
 		);
 		expect(resourceFallback).toContain('unknown-resource');
-<<<<<<< HEAD
-		// Trigger lookups now throw for missing metadata (strictness principle)
-		expect(() =>
-			formatKindLabel(mutatedContext, 'trigger', 'mystery-trigger'),
-		).toThrow('Trigger "mystery-trigger" not found in assets');
-		// formatTriggerLabel uses text field for display, falling back to label
-=======
 		// Triggers do not support fallbacks - missing triggers throw errors
 		expect(() =>
 			formatKindLabel(mutatedContext, 'trigger', 'mystery-trigger'),
 		).toThrow('Trigger "mystery-trigger" not found in assets.');
 		// Known trigger with full assets works correctly
->>>>>>> 032fd37a
 		const formattedTrigger = formatTriggerLabel(
 			translationContext.assets,
 			triggerId,
 		);
-<<<<<<< HEAD
-		expect(formattedTrigger).toBe('⚡ When the stars align');
-		// Missing triggers throw errors
-		expect(() =>
-			formatTriggerLabel(mutatedContext.assets, 'unknown-trigger'),
-		).toThrow('Trigger "unknown-trigger" not found in assets');
-=======
 		// formatTriggerLabel uses text (not label) when present
 		expect(formattedTrigger).toBe('⚡ When the stars align');
 		// Missing trigger in formatTriggerLabel also throws
 		expect(() =>
 			formatTriggerLabel(mutatedContext.assets, 'unknown-trigger'),
 		).toThrow('Trigger "unknown-trigger" not found in assets.');
->>>>>>> 032fd37a
 		const phaseFallback = formatKindLabel(
 			mutatedContext,
 			'phase',
