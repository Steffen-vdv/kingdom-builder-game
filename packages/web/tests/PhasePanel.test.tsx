/** @vitest-environment jsdom */
import { describe, it, expect, vi, beforeAll } from 'vitest';
import { render, screen, within } from '@testing-library/react';
import '@testing-library/jest-dom/vitest';
import React from 'react';
import PhasePanel from '../src/components/phases/PhasePanel';
import { createEngine } from '@kingdom-builder/engine';
import {
	ACTIONS,
	BUILDINGS,
	DEVELOPMENTS,
	POPULATIONS,
	PHASES,
	GAME_START,
	RULES,
} from '@kingdom-builder/contents';

vi.mock('@kingdom-builder/engine', async () => {
	return await import('../../engine/src');
});

const ctx = createEngine({
	actions: ACTIONS,
	buildings: BUILDINGS,
	developments: DEVELOPMENTS,
	populations: POPULATIONS,
	phases: PHASES,
	start: GAME_START,
	rules: RULES,
});
const actionCostResource = ctx.actionCostResource;
const mockGame = {
	ctx,
	log: [],
	hoverCard: null,
	handleHoverCard: vi.fn(),
	clearHoverCard: vi.fn(),
	phaseSteps: [],
	setPhaseSteps: vi.fn(),
	phaseTimer: 0,
	mainApStart: 0,
	displayPhase: ctx.game.currentPhase,
	setDisplayPhase: vi.fn(),
	phaseHistories: {},
	tabsEnabled: true,
	actionCostResource,
	handlePerform: vi.fn().mockResolvedValue(undefined),
	runUntilActionPhase: vi.fn(),
	handleEndTurn: vi.fn().mockResolvedValue(undefined),
	updateMainPhaseStep: vi.fn(),
	darkMode: false,
	onToggleDark: vi.fn(),
};

vi.mock('../src/state/GameContext', () => ({
	useGameEngine: () => mockGame,
}));

beforeAll(() => {
	Object.defineProperty(HTMLElement.prototype, 'scrollTo', {
		value: vi.fn(),
		writable: true,
	});
});

describe('<PhasePanel />', () => {
	it('displays current turn and phases', () => {
		render(<PhasePanel />);
		const turnText = `Turn ${ctx.game.turn}`;
		const turnElement = screen.getByText(turnText);
		const turnContainer = turnElement.closest('div');
		expect(turnContainer).toBeTruthy();
		if (turnContainer) {
			expect(
				within(turnContainer).getByText(ctx.activePlayer.name),
			).toBeInTheDocument();
		}
		const firstPhase = ctx.phases[0];
<<<<<<< HEAD
		expect(
			screen.getByRole('button', { name: firstPhase.label }),
=======
		const firstPhaseButton = screen.getByRole('button', {
			name: firstPhase.label,
		});
		expect(firstPhaseButton).toBeInTheDocument();
		expect(
			within(firstPhaseButton).getByText(firstPhase.icon),
>>>>>>> 803a2567
		).toBeInTheDocument();
	});
});<|MERGE_RESOLUTION|>--- conflicted
+++ resolved
@@ -76,17 +76,12 @@
 			).toBeInTheDocument();
 		}
 		const firstPhase = ctx.phases[0];
-<<<<<<< HEAD
-		expect(
-			screen.getByRole('button', { name: firstPhase.label }),
-=======
 		const firstPhaseButton = screen.getByRole('button', {
 			name: firstPhase.label,
 		});
 		expect(firstPhaseButton).toBeInTheDocument();
 		expect(
 			within(firstPhaseButton).getByText(firstPhase.icon),
->>>>>>> 803a2567
 		).toBeInTheDocument();
 	});
 });