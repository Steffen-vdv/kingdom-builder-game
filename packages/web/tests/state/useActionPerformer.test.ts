--- conflicted
+++ resolved
@@ -48,27 +48,20 @@
 	let sessionSnapshot: ReturnType<typeof createSessionSnapshot>;
 	let resourceKeys: ResourceKey[];
 	let actionCostResource: ResourceKey;
-<<<<<<< HEAD
 	let ruleSnapshot: RuleSnapshot;
-=======
 	let registries: ReturnType<typeof createSessionRegistries>;
->>>>>>> 75c92774
 	const sessionId = 'test-session';
 
 	beforeEach(() => {
 		vi.clearAllMocks();
 		performSessionActionMock.mockReset();
-<<<<<<< HEAD
 		diffStepSnapshotsMock.mockReset();
 		diffStepSnapshotsMock.mockReturnValue([]);
 		logContentMock.mockReset();
 		logContentMock.mockReturnValue([]);
 		snapshotPlayerMock.mockReset();
 		snapshotPlayerMock.mockImplementation((player) => player);
-		const [firstResourceKey] = RESOURCE_KEYS;
-=======
 		const [firstResourceKey] = createResourceKeys();
->>>>>>> 75c92774
 		if (!firstResourceKey) {
 			throw new Error('RESOURCE_KEYS is empty');
 		}
