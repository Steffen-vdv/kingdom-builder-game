--- conflicted
+++ resolved
@@ -79,11 +79,8 @@
 	})
 	.passthrough();
 
-<<<<<<< HEAD
-const resourceBoundsSchema = z
-=======
 // Bound can be a number or a reference to another resource
-const resourceV2BoundValueSchema = z.union([
+const resourceBoundValueSchema = z.union([
 	z.number(),
 	z.object({
 		resourceId: z.string(),
@@ -91,11 +88,10 @@
 	}),
 ]);
 
-const resourceV2BoundsSchema = z
->>>>>>> 5f11054a
-	.object({
-		lowerBound: resourceV2BoundValueSchema.optional().nullable(),
-		upperBound: resourceV2BoundValueSchema.optional().nullable(),
+const resourceBoundsSchema = z
+	.object({
+		lowerBound: resourceBoundValueSchema.optional().nullable(),
+		upperBound: resourceBoundValueSchema.optional().nullable(),
 	})
 	.passthrough();
 
