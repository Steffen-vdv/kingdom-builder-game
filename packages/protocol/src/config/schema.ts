--- conflicted
+++ resolved
@@ -172,14 +172,7 @@
 	tags: z.array(z.string()).optional(),
 });
 
-<<<<<<< HEAD
-const resourceBoundsSchema = z.object({
-	lowerBound: z.number().optional(),
-	upperBound: z.number().optional(),
-});
-=======
 const resourceReconciliationModeSchema = z.enum(['clamp', 'pass', 'reject']);
->>>>>>> 5f11054a
 
 const resourceBoundReferenceSchema = z.object({
 	resourceId: z.string(),
@@ -191,9 +184,14 @@
 	resourceBoundReferenceSchema,
 ]);
 
-const resourceV2BoundsSchema = z.object({
+const resourceBoundsSchema = z.object({
 	lowerBound: resourceBoundValueSchema.optional(),
 	upperBound: resourceBoundValueSchema.optional(),
+});
+
+const resourceBoundOfConfigSchema = z.object({
+	resourceId: z.string(),
+	boundType: z.enum(['upper', 'lower']),
 });
 
 const resourceDefinitionSchema = resourceMetadataSchema
@@ -210,12 +208,8 @@
 				amount: z.number(),
 			})
 			.optional(),
-<<<<<<< HEAD
 		tierTrack: resourceTierTrackSchema.optional(),
 		boundOf: resourceBoundOfConfigSchema.optional(),
-=======
-		tierTrack: resourceV2TierTrackSchema.optional(),
->>>>>>> 5f11054a
 	});
 
 const resourceGroupParentSchema = resourceMetadataSchema
