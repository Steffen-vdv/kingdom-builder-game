import type { ResourceKey, PlayerState, PlayerId } from '../state';
import type { EngineContext } from '../context';
import { runEffects, type EffectDef } from '../effects';
import type { StatSourceFrame } from '../stat_sources';
import { withStatSourceFrames } from '../stat_sources';
import type { DevelopmentConfig } from '../config/schema';
import type { Registry } from '../registry';

export interface PassiveSummary {
	id: string;
	name?: string | undefined;
	icon?: string | undefined;
}

type PassiveRecord = PassiveSummary & {
	effects: EffectDef[];
	onGrowthPhase?: EffectDef[];
	onUpkeepPhase?: EffectDef[];
	onBeforeAttacked?: EffectDef[];
	onAttackResolved?: EffectDef[];
	owner: PlayerId;
	frames: StatSourceFrame[];
};

export type TierRange = {
	/** Inclusive lower bound for the tier. */
	min: number;
	/** Inclusive upper bound for the tier. Undefined means open ended. */
	max?: number;
};

export type TierPassiveSkipStep = {
	phaseId: string;
	stepId: string;
};

export type TierPassiveSkipConfig = {
	phases?: string[];
	steps?: TierPassiveSkipStep[];
};

export type TierPassiveTextTokens = {
	summary?: string;
	description?: string;
	removal?: string;
};

export type TierPassivePayload = {
	id: string;
	effects?: EffectDef[];
	onGrowthPhase?: EffectDef[];
	onUpkeepPhase?: EffectDef[];
	onBeforeAttacked?: EffectDef[];
	onAttackResolved?: EffectDef[];
	onPayUpkeepStep?: EffectDef[];
	onGainIncomeStep?: EffectDef[];
	onGainAPStep?: EffectDef[];
	skip?: TierPassiveSkipConfig;
	text?: TierPassiveTextTokens;
};

export type TierDisplayMetadata = {
	removalCondition?: string;
	icon?: string;
	summaryToken?: string;
};

export type TierEffect = {
	incomeMultiplier: number;
	buildingDiscountPct?: number; // 0.2 = 20%
	growthBonusPct?: number;
	upkeepCouncilReduction?: number; // if present, e.g., 1 instead of 2
	halveCouncilAPInUpkeep?: boolean;
	disableGrowth?: boolean;
};

export type HappinessTierDefinition = {
	id: string;
	range: TierRange;
	effect: TierEffect;
	passive: TierPassivePayload;
	display?: TierDisplayMetadata;
};

export type PassiveSourceMetadata = {
	type: string;
	id: string;
	icon?: string;
	labelToken?: string;
};

export type PassiveRemovalMetadata = {
	token?: string;
	text?: string;
};

export type PassiveMetadata = {
	source?: PassiveSourceMetadata;
	removal?: PassiveRemovalMetadata;
};

export type RuleSet = {
	defaultActionAPCost: number;
	absorptionCapPct: number;
	absorptionRounding: 'down' | 'up' | 'nearest';
	tieredResourceKey: ResourceKey;
	tierDefinitions: HappinessTierDefinition[];
	slotsPerNewLand: number;
	maxSlotsPerLand: number;
	basePopulationCap: number;
};

class TieredResourceService {
	resourceKey: ResourceKey;
	constructor(private rules: RuleSet) {
		this.resourceKey = rules.tieredResourceKey;
	}
	definition(value: number): HappinessTierDefinition | undefined {
		let match: HappinessTierDefinition | undefined;
		for (const tier of this.rules.tierDefinitions) {
			if (value < tier.range.min) break;
			if (tier.range.max !== undefined && value > tier.range.max) continue;
			match = tier;
		}
		return match;
	}
	tier(value: number): TierEffect | undefined {
		return this.definition(value)?.effect;
	}
}

// PopCap policy (placeholder — data-driven later)
class PopCapService {
	constructor(
		private rules: RuleSet,
		private developments: Registry<DevelopmentConfig>,
	) {}
	getCap(player: PlayerState): number {
		let cap = this.rules.basePopulationCap;
		for (const land of player.lands) {
			for (const id of land.developments) {
				const def = this.developments.get(id);
				cap += def.populationCap ?? 0;
			}
		}
		return cap;
	}
}

export type CostBag = { [resourceKey in ResourceKey]?: number };
export type CostModifierFlat = Partial<Record<ResourceKey, number>>;
export type CostModifierPercent = Partial<Record<ResourceKey, number>>;
export type CostModifierResult = {
	flat?: CostModifierFlat;
	percent?: CostModifierPercent;
};
export type CostModifier = (
	actionId: string,
	cost: CostBag,
	ctx: EngineContext,
) => CostModifierResult | void;
export type ResultModifier = (actionId: string, ctx: EngineContext) => void;
export type ResourceGain = { key: string; amount: number };
export type EvaluationModifierPercent =
	| number
	| Partial<Record<string, number>>;
export type EvaluationModifierResult = {
	percent?: EvaluationModifierPercent;
};
export type EvaluationModifier = (
	ctx: EngineContext,
	gains: ResourceGain[],
) => EvaluationModifierResult | void;

export class PassiveManager {
	private costMods: Map<string, CostModifier> = new Map();
	private resultMods: Map<string, ResultModifier> = new Map();
	private evaluationMods: Map<string, Map<string, EvaluationModifier>> =
		new Map();
	private evaluationIndex: Map<string, string> = new Map();
<<<<<<< HEAD
	private passives: Map<string, PassiveRecord> = new Map();
=======
	private passives: Map<
		string,
		{
			effects?: EffectDef[];
			onGrowthPhase?: EffectDef[];
			onUpkeepPhase?: EffectDef[];
			onBeforeAttacked?: EffectDef[];
			onAttackResolved?: EffectDef[];
			owner: PlayerId;
			frames: StatSourceFrame[];
			meta?: PassiveMetadata;
		}
	> = new Map();
>>>>>>> d9b0feed

	private ensureFrameList(
		frames?: StatSourceFrame | StatSourceFrame[],
	): StatSourceFrame[] {
		if (!frames) return [];
		return Array.isArray(frames) ? [...frames] : [frames];
	}

	registerCostModifier(id: string, mod: CostModifier) {
		this.costMods.set(id, mod);
	}
	unregisterCostModifier(id: string) {
		this.costMods.delete(id);
	}
	registerResultModifier(id: string, mod: ResultModifier) {
		this.resultMods.set(id, mod);
	}
	unregisterResultModifier(id: string) {
		this.resultMods.delete(id);
	}

	registerEvaluationModifier(
		id: string,
		target: string,
		mod: EvaluationModifier,
	) {
		if (!this.evaluationMods.has(target))
			this.evaluationMods.set(target, new Map());
		this.evaluationMods.get(target)!.set(id, mod);
		this.evaluationIndex.set(id, target);
	}
	unregisterEvaluationModifier(id: string) {
		const target = this.evaluationIndex.get(id);
		if (!target) return;
		const mods = this.evaluationMods.get(target);
		mods?.delete(id);
		if (mods && mods.size === 0) this.evaluationMods.delete(target);
		this.evaluationIndex.delete(id);
	}

	applyCostMods(actionId: string, base: CostBag, ctx: EngineContext): CostBag {
		const running: CostBag = { ...base };
		const percentTotals: Partial<Record<ResourceKey, number>> = {};
		for (const modifier of this.costMods.values()) {
			const result = modifier(actionId, running, ctx);
			if (!result) continue;
			if (result.flat) {
				for (const [key, delta] of Object.entries(result.flat)) {
					if (typeof delta !== 'number') continue;
					const current = running[key] ?? 0;
					running[key] = current + delta;
				}
			}
			if (result.percent) {
				for (const [key, pct] of Object.entries(result.percent)) {
					if (typeof pct !== 'number') continue;
					percentTotals[key] = (percentTotals[key] ?? 0) + pct;
				}
			}
		}
		for (const [key, pct] of Object.entries(percentTotals)) {
			if (typeof pct !== 'number') continue;
			const current = running[key] ?? 0;
			running[key] = current + current * pct;
		}
		return running;
	}

	runResultMods(actionId: string, ctx: EngineContext) {
		for (const modifier of this.resultMods.values()) modifier(actionId, ctx);
	}

	runEvaluationMods(target: string, ctx: EngineContext, gains: ResourceGain[]) {
		const mods = this.evaluationMods.get(target);
		if (!mods) return;
		let globalPercent = 0;
		const perResourcePercent: Partial<Record<string, number>> = {};
		for (const mod of mods.values()) {
			const result = mod(ctx, gains);
			if (!result || result.percent === undefined) continue;
			const percent = result.percent;
			if (typeof percent === 'number') {
				globalPercent += percent;
			} else {
				for (const [key, value] of Object.entries(percent)) {
					if (typeof value !== 'number') continue;
					perResourcePercent[key] = (perResourcePercent[key] ?? 0) + value;
				}
			}
		}
		if (globalPercent === 0 && Object.keys(perResourcePercent).length === 0)
			return;
		for (const gain of gains) {
			const keyed = perResourcePercent[gain.key] ?? 0;
			const total = globalPercent + keyed;
			if (total === 0) continue;
			gain.amount += gain.amount * total;
		}
	}

	addPassive(
		passive: {
			id: string;
<<<<<<< HEAD
			name?: string | undefined;
			icon?: string | undefined;
			effects: EffectDef[];
=======
			effects?: EffectDef[];
>>>>>>> d9b0feed
			onGrowthPhase?: EffectDef[];
			onUpkeepPhase?: EffectDef[];
			onBeforeAttacked?: EffectDef[];
			onAttackResolved?: EffectDef[];
		},
		ctx: EngineContext,
		options?: {
			frames?: StatSourceFrame | StatSourceFrame[];
			detail?: string;
			meta?: PassiveMetadata;
		},
	) {
		const key = `${passive.id}_${ctx.activePlayer.id}`;
		const providedFrames = this.ensureFrameList(options?.frames);
		const passiveFrame: StatSourceFrame = (_effect, _ctx, statKey) => ({
			key: `passive:${key}:${statKey}`,
			instance: key,
			detail: options?.detail ?? passive.name ?? 'Passive',
			longevity: 'ongoing' as const,
		});
		const frames = [...providedFrames, passiveFrame];
		this.passives.set(key, {
			...passive,
			owner: ctx.activePlayer.id,
			frames,
<<<<<<< HEAD
		});
		withStatSourceFrames(ctx, frames, () => runEffects(passive.effects, ctx));
=======
			...(options?.meta ? { meta: options.meta } : {}),
		});
		const setupEffects = passive.effects;
		if (setupEffects && setupEffects.length > 0) {
			withStatSourceFrames(ctx, frames, () => runEffects(setupEffects, ctx));
		}
>>>>>>> d9b0feed
	}

	removePassive(id: string, ctx: EngineContext) {
		const key = `${id}_${ctx.activePlayer.id}`;
		const passive = this.passives.get(key);
		if (!passive) return;
		const teardownEffects = passive.effects;
		if (teardownEffects && teardownEffects.length > 0) {
			withStatSourceFrames(ctx, passive.frames, () =>
				runEffects(teardownEffects.map(reverseEffect), ctx),
			);
		}
		this.passives.delete(key);
	}

	list(owner?: PlayerId): PassiveSummary[] {
		const entries = owner
			? Array.from(this.passives.entries()).filter(([key]) =>
					key.endsWith(`_${owner}`),
				)
			: Array.from(this.passives.entries());
		return entries.map(([, value]) => {
			const summary: PassiveSummary = { id: value.id };
			if (value.name !== undefined) summary.name = value.name;
			if (value.icon !== undefined) summary.icon = value.icon;
			return summary;
		});
	}

	values(owner: PlayerId): PassiveRecord[] {
		const suffix = `_${owner}`;
		return Array.from(this.passives.entries())
			.filter(([k]) => k.endsWith(suffix))
			.map(([, v]) => v);
	}
}

function reverseEffect(effect: EffectDef): EffectDef {
	const reversed: EffectDef = { ...effect };
	if (effect.effects) reversed.effects = effect.effects.map(reverseEffect);
	if (effect.method === 'add') reversed.method = 'remove';
	else if (effect.method === 'remove') reversed.method = 'add';
	return reversed;
}

export class Services {
	tieredResource: TieredResourceService;
	popcap: PopCapService;
	private activeTiers: Map<PlayerId, HappinessTierDefinition> = new Map();
	constructor(
		public rules: RuleSet,
		developments: Registry<DevelopmentConfig>,
	) {
		this.tieredResource = new TieredResourceService(rules);
		this.popcap = new PopCapService(rules, developments);
	}

	private registerSkipFlags(player: PlayerState, passive: TierPassivePayload) {
		const skip = passive.skip;
		if (!skip) return;
		const sourceId = passive.id;
		if (skip.phases) {
			for (const phaseId of skip.phases) {
				const phaseBucket = player.skipPhases[phaseId] ?? {};
				phaseBucket[sourceId] = true;
				player.skipPhases[phaseId] = phaseBucket;
			}
		}
		if (skip.steps) {
			for (const { phaseId, stepId } of skip.steps) {
				const phaseBucket = player.skipSteps[phaseId] ?? {};
				const stepBucket = phaseBucket[stepId] ?? {};
				stepBucket[sourceId] = true;
				phaseBucket[stepId] = stepBucket;
				player.skipSteps[phaseId] = phaseBucket;
			}
		}
	}

	private clearSkipFlags(player: PlayerState, passive: TierPassivePayload) {
		const skip = passive.skip;
		if (!skip) return;
		const sourceId = passive.id;
		if (skip.phases) {
			for (const phaseId of skip.phases) {
				const bucket = player.skipPhases[phaseId];
				if (!bucket) continue;
				delete bucket[sourceId];
				if (Object.keys(bucket).length === 0) delete player.skipPhases[phaseId];
			}
		}
		if (skip.steps) {
			for (const { phaseId, stepId } of skip.steps) {
				const phaseBucket = player.skipSteps[phaseId];
				if (!phaseBucket) continue;
				const stepBucket = phaseBucket[stepId];
				if (!stepBucket) continue;
				delete stepBucket[sourceId];
				if (Object.keys(stepBucket).length === 0) delete phaseBucket[stepId];
				if (Object.keys(phaseBucket).length === 0)
					delete player.skipSteps[phaseId];
			}
		}
	}

	handleTieredResourceChange(ctx: EngineContext, resourceKey: ResourceKey) {
		if (resourceKey !== this.tieredResource.resourceKey) return;
		const player = ctx.activePlayer;
		const value = player.resources[resourceKey] ?? 0;
		const nextTier = this.tieredResource.definition(value);
		const currentTier = this.activeTiers.get(player.id);
		if (currentTier?.id === nextTier?.id) return;
		if (currentTier) {
			this.clearSkipFlags(player, currentTier.passive);
			ctx.passives.removePassive(currentTier.passive.id, ctx);
			this.activeTiers.delete(player.id);
		}
		if (nextTier) {
			const sourceMeta: PassiveSourceMetadata = {
				type: 'tiered-resource',
				id: nextTier.id,
			};
			if (nextTier.display?.icon) sourceMeta.icon = nextTier.display.icon;
			if (nextTier.display?.summaryToken)
				sourceMeta.labelToken = nextTier.display.summaryToken;
			const removalMeta: PassiveRemovalMetadata = {};
			if (nextTier.display?.removalCondition)
				removalMeta.token = nextTier.display.removalCondition;
			if (nextTier.passive.text?.removal)
				removalMeta.text = nextTier.passive.text.removal;
			const metadata: PassiveMetadata = { source: sourceMeta };
			if (Object.keys(removalMeta).length > 0) metadata.removal = removalMeta;
			ctx.passives.addPassive(nextTier.passive, ctx, {
				detail: nextTier.passive.text?.summary ?? nextTier.id,
				meta: metadata,
			});
			this.registerSkipFlags(player, nextTier.passive);
			this.activeTiers.set(player.id, nextTier);
		}
	}

	initializeTierPassives(ctx: EngineContext) {
		const resourceKey = this.tieredResource.resourceKey;
		const previousIndex = ctx.game.currentPlayerIndex;
		ctx.game.players.forEach((_player, index) => {
			ctx.game.currentPlayerIndex = index;
			this.handleTieredResourceChange(ctx, resourceKey);
		});
		ctx.game.currentPlayerIndex = previousIndex;
	}
}<|MERGE_RESOLUTION|>--- conflicted
+++ resolved
@@ -13,13 +13,14 @@
 }
 
 type PassiveRecord = PassiveSummary & {
-	effects: EffectDef[];
+	effects?: EffectDef[];
 	onGrowthPhase?: EffectDef[];
 	onUpkeepPhase?: EffectDef[];
 	onBeforeAttacked?: EffectDef[];
 	onAttackResolved?: EffectDef[];
 	owner: PlayerId;
 	frames: StatSourceFrame[];
+  meta?: PassiveMetadata;
 };
 
 export type TierRange = {
@@ -178,23 +179,8 @@
 	private evaluationMods: Map<string, Map<string, EvaluationModifier>> =
 		new Map();
 	private evaluationIndex: Map<string, string> = new Map();
-<<<<<<< HEAD
+
 	private passives: Map<string, PassiveRecord> = new Map();
-=======
-	private passives: Map<
-		string,
-		{
-			effects?: EffectDef[];
-			onGrowthPhase?: EffectDef[];
-			onUpkeepPhase?: EffectDef[];
-			onBeforeAttacked?: EffectDef[];
-			onAttackResolved?: EffectDef[];
-			owner: PlayerId;
-			frames: StatSourceFrame[];
-			meta?: PassiveMetadata;
-		}
-	> = new Map();
->>>>>>> d9b0feed
 
 	private ensureFrameList(
 		frames?: StatSourceFrame | StatSourceFrame[],
@@ -298,13 +284,9 @@
 	addPassive(
 		passive: {
 			id: string;
-<<<<<<< HEAD
 			name?: string | undefined;
 			icon?: string | undefined;
-			effects: EffectDef[];
-=======
 			effects?: EffectDef[];
->>>>>>> d9b0feed
 			onGrowthPhase?: EffectDef[];
 			onUpkeepPhase?: EffectDef[];
 			onBeforeAttacked?: EffectDef[];
@@ -330,17 +312,12 @@
 			...passive,
 			owner: ctx.activePlayer.id,
 			frames,
-<<<<<<< HEAD
-		});
-		withStatSourceFrames(ctx, frames, () => runEffects(passive.effects, ctx));
-=======
-			...(options?.meta ? { meta: options.meta } : {}),
+      ...(options?.meta ? { meta: options.meta } : {}),
 		});
 		const setupEffects = passive.effects;
 		if (setupEffects && setupEffects.length > 0) {
 			withStatSourceFrames(ctx, frames, () => runEffects(setupEffects, ctx));
 		}
->>>>>>> d9b0feed
 	}
 
 	removePassive(id: string, ctx: EngineContext) {
