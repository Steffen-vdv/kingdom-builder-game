--- conflicted
+++ resolved
@@ -7,13 +7,9 @@
 	const replace = (val: unknown): unknown =>
 		typeof val === 'string' && val.startsWith('$') ? params[val.slice(1)] : val;
 	const replaceDeep = (val: unknown): unknown => {
-<<<<<<< HEAD
 		if (Array.isArray(val)) {
 			return val.map(replaceDeep);
 		}
-=======
-		if (Array.isArray(val)) return val.map(replaceDeep);
->>>>>>> 97fcf86c
 		if (val && typeof val === 'object') {
 			return Object.fromEntries(
 				Object.entries(val).map(([key, value]) => [key, replaceDeep(value)]),
@@ -52,8 +48,6 @@
 			: undefined,
 	});
 	return effects.map(mapEffect);
-<<<<<<< HEAD
-=======
 }
 
 export function cloneEffectDef(effect: EffectDef): EffectDef {
@@ -69,5 +63,4 @@
 	effects?: EffectDef[],
 ): EffectDef[] | undefined {
 	return effects ? effects.map((effect) => cloneEffectDef(effect)) : undefined;
->>>>>>> 97fcf86c
 }