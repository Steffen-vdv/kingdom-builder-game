--- conflicted
+++ resolved
@@ -51,11 +51,7 @@
 			longevity: 'permanent';
 			extra: { turn: number };
 		} = {
-<<<<<<< HEAD
-			key: `phase:${phaseId}:${stepId ?? 'step'}:turn${turn}:${resourceKey}`,
-=======
-			sourceKey: `phase:${phaseId}:${stepId ?? 'step'}:${resourceKey}`,
->>>>>>> 2990083c
+			sourceKey: `phase:${phaseId}:${stepId ?? 'step'}:turn${turn}:${resourceKey}`,
 			kind: 'phase',
 			id: phaseId,
 			longevity: 'permanent',
