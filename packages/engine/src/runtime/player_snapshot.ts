import { cloneEffectList } from '../utils';
import { cloneMeta } from '../resource_sources/meta';
import type { EngineContext } from '../context';
import type { ActionTrace, PlayerSnapshot } from '../log';
import type { Land, PlayerId, PlayerState } from '../state';
import type { PassiveSummary } from '../services';
import type { LandSnapshot, PlayerStateSnapshot } from './types';
import type { SessionResourceBounds } from '@kingdom-builder/protocol';

type ResourceSnapshotBucket = PlayerStateSnapshot['resourceSources'][string];

type SkipPhases = PlayerStateSnapshot['skipPhases'];

type SkipSteps = PlayerStateSnapshot['skipSteps'];

export function deepClone<T>(value: T): T {
	try {
		return structuredClone(value);
	} catch {
		return manualClone(value);
	}
}

function manualClone<T>(value: T, seen = new WeakMap<object, unknown>()): T {
	if (typeof value !== 'object' || value === null) {
		return value;
	}

	if (Array.isArray(value)) {
		const cached = seen.get(value);
		if (cached) {
			return cached as T;
		}
		const result: unknown[] = [];
		seen.set(value, result);
		for (const item of value) {
			result.push(manualClone(item, seen));
		}
		return result as unknown as T;
	}

	const prototype = Reflect.getPrototypeOf(value as object);
	if (prototype === Object.prototype || prototype === null) {
		const cached = seen.get(value as object);
		if (cached) {
			return cached as T;
		}
		const result: Record<PropertyKey, unknown> = {};
		seen.set(value as object, result);
		const source = value as Record<PropertyKey, unknown>;
		for (const key of Object.keys(source)) {
			result[key] = manualClone(source[key], seen);
		}
		for (const symbol of Object.getOwnPropertySymbols(source)) {
			result[symbol] = manualClone(source[symbol], seen);
		}
		return result as unknown as T;
	}

	return value;
}

function clonePassives(
	context: EngineContext,
	playerId: PlayerId,
): PassiveSummary[] {
	return context.passives.list(playerId).map((passive) => ({ ...passive }));
}

function cloneResourceSources(
	sources: PlayerState['resourceSources'],
): Record<string, ResourceSnapshotBucket> {
	const result: Record<string, ResourceSnapshotBucket> = {};
	for (const [resourceKey, contributions] of Object.entries(sources)) {
		const next: ResourceSnapshotBucket = {};
		if (contributions) {
			for (const [sourceKey, contribution] of Object.entries(contributions)) {
				next[sourceKey] = {
					amount: contribution?.amount ?? 0,
					meta: cloneMeta(contribution?.meta),
				};
			}
		}
		result[resourceKey] = next;
	}
	return result;
}

function cloneSkipPhases(skipPhases: PlayerState['skipPhases']): SkipPhases {
	return Object.fromEntries(
		Object.entries(skipPhases).map(([phaseId, flags]) => [
			phaseId,
			{ ...flags },
		]),
	);
}

function cloneSkipSteps(skipSteps: PlayerState['skipSteps']): SkipSteps {
	return Object.fromEntries(
		Object.entries(skipSteps).map(([phaseId, steps]) => [
			phaseId,
			Object.fromEntries(
				Object.entries(steps).map(([stepId, flags]) => [stepId, { ...flags }]),
			),
		]),
	);
}

function cloneLand(land: Land): LandSnapshot {
	const snapshot: LandSnapshot = {
		id: land.id,
		slotsMax: land.slotsMax,
		slotsUsed: land.slotsUsed,
		tilled: land.tilled,
		developments: [...land.developments],
	};
	if (land.upkeep) {
		snapshot.upkeep = { ...land.upkeep };
	}
	const upkeep = cloneEffectList(land.onPayUpkeepStep);
	if (upkeep) {
		snapshot.onPayUpkeepStep = upkeep;
	}
	const income = cloneEffectList(land.onGainIncomeStep);
	if (income) {
		snapshot.onGainIncomeStep = income;
	}
	const apGain = cloneEffectList(land.onGainAPStep);
	if (apGain) {
		snapshot.onGainAPStep = apGain;
	}
	return snapshot;
}

function cloneValues(
	values: PlayerState['resourceValues'],
): Record<string, number> {
	const snapshot: Record<string, number> = {};
	for (const [resourceId, value] of Object.entries(values)) {
		snapshot[resourceId] = value ?? 0;
	}
	return snapshot;
}

function buildResourceBoundsSnapshot(
	player: PlayerState,
): Record<string, SessionResourceBounds> {
	const snapshot: Record<string, SessionResourceBounds> = {};
	const keys = new Set(
		Object.keys(player.resourceValues).concat(
			Object.keys(player.resourceLowerBounds),
			Object.keys(player.resourceUpperBounds),
		),
	);
	for (const resourceId of keys) {
		const lower = player.resourceLowerBounds[resourceId] ?? null;
		const upper = player.resourceUpperBounds[resourceId] ?? null;
		snapshot[resourceId] = { lowerBound: lower, upperBound: upper };
	}
	return snapshot;
}

export function snapshotPlayer(
	context: EngineContext,
	player: PlayerState,
): PlayerStateSnapshot {
<<<<<<< HEAD
	// All values are unified in values. The resources/stats/population
	// properties reference the same object so consumers can access via any key.
	const values = cloneValues(player.resourceValues);
	const resourceBounds = buildResourceBoundsSnapshot(player);
=======
	const valuesV2 = cloneValuesV2(player.resourceValues);
	const resourceBoundsV2 = buildResourceBoundsSnapshot(player);
>>>>>>> 23c822a6
	return {
		id: player.id,
		name: player.name,
		aiControlled: Boolean(context.aiSystem?.has(player.id)),
<<<<<<< HEAD
		resources: values,
		stats: values,
		resourceTouched: { ...player.resourceTouched },
		population: values,
		values,
		resourceBounds,
=======
		resourceTouchedV2: { ...player.resourceTouched },
		valuesV2,
		resourceBoundsV2,
>>>>>>> 23c822a6
		lands: player.lands.map((land) => cloneLand(land)),
		buildings: Array.from(player.buildings),
		actions: Array.from(player.actions),
		resourceSources: cloneResourceSources(player.resourceSources),
		skipPhases: cloneSkipPhases(player.skipPhases),
		skipSteps: cloneSkipSteps(player.skipSteps),
		passives: clonePassives(context, player.id),
	};
}

function clonePlayerSnapshot(snapshot: PlayerSnapshot): PlayerSnapshot {
	return {
		values: { ...snapshot.values },
		resourceBounds: Object.fromEntries(
			Object.entries(snapshot.resourceBounds).map(([resourceId, bounds]) => [
				resourceId,
				{
					lowerBound: bounds.lowerBound,
					upperBound: bounds.upperBound,
				},
			]),
		),
		buildings: [...snapshot.buildings],
		lands: snapshot.lands.map((land) => ({
			id: land.id,
			slotsMax: land.slotsMax,
			slotsUsed: land.slotsUsed,
			developments: [...land.developments],
		})),
		passives: snapshot.passives.map((passive) => ({ ...passive })),
	};
}

export function cloneActionTraces(traces: ActionTrace[]): ActionTrace[] {
	return traces.map((trace) => ({
		id: trace.id,
		before: clonePlayerSnapshot(trace.before),
		after: clonePlayerSnapshot(trace.after),
	}));
}<|MERGE_RESOLUTION|>--- conflicted
+++ resolved
@@ -132,7 +132,7 @@
 	return snapshot;
 }
 
-function cloneValues(
+function cloneValuesV2(
 	values: PlayerState['resourceValues'],
 ): Record<string, number> {
 	const snapshot: Record<string, number> = {};
@@ -164,31 +164,15 @@
 	context: EngineContext,
 	player: PlayerState,
 ): PlayerStateSnapshot {
-<<<<<<< HEAD
-	// All values are unified in values. The resources/stats/population
-	// properties reference the same object so consumers can access via any key.
-	const values = cloneValues(player.resourceValues);
+	const values = cloneValuesV2(player.resourceValues);
 	const resourceBounds = buildResourceBoundsSnapshot(player);
-=======
-	const valuesV2 = cloneValuesV2(player.resourceValues);
-	const resourceBoundsV2 = buildResourceBoundsSnapshot(player);
->>>>>>> 23c822a6
 	return {
 		id: player.id,
 		name: player.name,
 		aiControlled: Boolean(context.aiSystem?.has(player.id)),
-<<<<<<< HEAD
-		resources: values,
-		stats: values,
 		resourceTouched: { ...player.resourceTouched },
-		population: values,
 		values,
 		resourceBounds,
-=======
-		resourceTouchedV2: { ...player.resourceTouched },
-		valuesV2,
-		resourceBoundsV2,
->>>>>>> 23c822a6
 		lands: player.lands.map((land) => cloneLand(land)),
 		buildings: Array.from(player.buildings),
 		actions: Array.from(player.actions),
