import {
	clonePassiveMetadata,
	clonePassiveRecord,
} from '../services/passive_helpers';
import { cloneEffectList } from '../utils';
import type { EngineContext } from '../context';
import type { EffectDef } from '../effects';
import type {
	AdvanceResult,
	AdvanceSkip,
	AdvanceSkipSource,
} from '../phases/advance';
import type { PhaseDef, StepDef } from '../phases';
import type { PlayerStartConfig } from '@kingdom-builder/protocol';
import type { PlayerId } from '../state';
import type {
	AdvanceSkipSnapshot,
	AdvanceSkipSourceSnapshot,
	EngineAdvanceResult,
	EngineSessionSnapshot,
	PassiveRecordSnapshot,
	RuleSnapshot,
} from './types';
import {
	cloneActionTraces,
	deepClone,
	snapshotPlayer,
} from './player_snapshot';

function clonePhaseStep(step: StepDef): StepDef {
	const cloned: StepDef = { id: step.id };
	if (step.title !== undefined) {
		cloned.title = step.title;
	}
	const effects = cloneEffectList(step.effects);
	if (effects) {
		cloned.effects = effects;
	}
	if (step.triggers) {
		cloned.triggers = [...step.triggers];
	}
	return cloned;
}

function clonePhases(phases: PhaseDef[]): PhaseDef[] {
	return phases.map((phase) => {
		const cloned: PhaseDef = {
			id: phase.id,
			steps: phase.steps.map((step) => clonePhaseStep(step)),
		};
		if (phase.action !== undefined) {
			cloned.action = phase.action;
		}
		if (phase.icon !== undefined) {
			cloned.icon = phase.icon;
		}
		if (phase.label !== undefined) {
			cloned.label = phase.label;
		}
		return cloned;
	});
}

function cloneCompensations(
	compensations: Record<PlayerId, PlayerStartConfig>,
): Record<PlayerId, PlayerStartConfig> {
	return Object.fromEntries(
		Object.entries(compensations).map(([playerId, config]) => [
			playerId,
			deepClone(config),
		]),
	) as Record<PlayerId, PlayerStartConfig>;
}

function cloneSkipSource(source: AdvanceSkipSource): AdvanceSkipSourceSnapshot {
	const cloned: AdvanceSkipSourceSnapshot = { id: source.id };
	if (source.detail !== undefined) {
		cloned.detail = source.detail;
	}
	const metadata = clonePassiveMetadata(source.meta);
	if (metadata) {
		cloned.meta = metadata;
	}
	return cloned;
}

function cloneSkip(
	skip: AdvanceSkip | undefined,
): AdvanceSkipSnapshot | undefined {
	if (!skip) {
		return undefined;
	}
	const cloned: AdvanceSkipSnapshot = {
		type: skip.type,
		phaseId: skip.phaseId,
		sources: skip.sources.map((source) => cloneSkipSource(source)),
	};
	if (skip.stepId !== undefined) {
		cloned.stepId = skip.stepId;
	}
	return cloned;
}

export function snapshotEngine(context: EngineContext): EngineSessionSnapshot {
<<<<<<< HEAD
	const conclusion = context.game.conclusion;
=======
	const rules = cloneRuleSnapshot(context);
>>>>>>> 7bedc6e1
	return {
		game: {
			turn: context.game.turn,
			currentPlayerIndex: context.game.currentPlayerIndex,
			currentPhase: context.game.currentPhase,
			currentStep: context.game.currentStep,
			phaseIndex: context.game.phaseIndex,
			stepIndex: context.game.stepIndex,
			devMode: context.game.devMode,
			players: context.game.players.map((player) =>
				snapshotPlayer(context, player),
			),
			activePlayerId: context.game.active.id,
			opponentId: context.game.opponent.id,
			...(conclusion
				? {
						conclusion: {
							conditionId: conclusion.conditionId,
							winnerId: conclusion.winnerId,
							loserId: conclusion.loserId,
							triggeredBy: conclusion.triggeredBy,
						},
					}
				: {}),
		},
		phases: clonePhases(context.phases),
		actionCostResource: context.actionCostResource,
		recentResourceGains: context.recentResourceGains.map((gain) => ({
			key: gain.key,
			amount: gain.amount,
		})),
		compensations: cloneCompensations(context.compensations),
		rules,
		passiveRecords: clonePassiveRecords(context),
	};
}

function cloneRuleSnapshot(context: EngineContext): RuleSnapshot {
	const { tieredResourceKey, tierDefinitions } = context.services.rules;
	return {
		tieredResourceKey,
		tierDefinitions: structuredClone(tierDefinitions),
	} satisfies RuleSnapshot;
}

function clonePassiveRecords(
	context: EngineContext,
): Record<PlayerId, PassiveRecordSnapshot[]> {
	const result: Record<PlayerId, PassiveRecordSnapshot[]> = {} as Record<
		PlayerId,
		PassiveRecordSnapshot[]
	>;
	for (const player of context.game.players) {
		const records = context.passives.values(player.id).map((record) => {
			const { frames: _frames, ...snapshot } = clonePassiveRecord(record);
			return snapshot as PassiveRecordSnapshot;
		});
		result[player.id] = records;
	}
	return result;
}

export function snapshotAdvance(
	context: EngineContext,
	result: AdvanceResult,
): EngineAdvanceResult {
	const skipped = cloneSkip(result.skipped);
	return {
		phase: result.phase,
		step: result.step,
		effects: result.effects.map((effect: EffectDef) => ({ ...effect })),
		player: snapshotPlayer(context, result.player),
		...(skipped ? { skipped } : {}),
	};
}

export { cloneActionTraces };<|MERGE_RESOLUTION|>--- conflicted
+++ resolved
@@ -102,11 +102,8 @@
 }
 
 export function snapshotEngine(context: EngineContext): EngineSessionSnapshot {
-<<<<<<< HEAD
 	const conclusion = context.game.conclusion;
-=======
 	const rules = cloneRuleSnapshot(context);
->>>>>>> 7bedc6e1
 	return {
 		game: {
 			turn: context.game.turn,
