import { Registry } from '../registry';
import { Resource } from '../state';
import { actionSchema, type ActionConfig } from '../config/schema';
import { action } from '../config/builders';

export type ActionDef = ActionConfig;

export function createActionRegistry() {
  const registry = new Registry<ActionDef>(actionSchema);

  registry.add(
    'expand',
    action('expand', 'Expand')
      .cost(Resource.ap, 1)
      .cost(Resource.gold, 2)
      .effect({ type: 'land', method: 'add', params: { count: 1 } })
      .effect({
        type: 'resource',
        method: 'add',
        params: { key: Resource.happiness, amount: 1 },
      })
      .build(),
  );

  registry.add(
    'overwork',
    action('overwork', 'Overwork')
      .cost(Resource.ap, 1)
      .effect({
        evaluator: { type: 'development', params: { id: 'farm' } },
        effects: [
          {
            type: 'resource',
            method: 'add',
            round: 'down',
            params: { key: Resource.gold, amount: 2 },
          },
          {
            type: 'resource',
            method: 'add',
            round: 'up',
            params: { key: Resource.happiness, amount: -0.5 },
          },
        ],
      })
      .build(),
  );

  registry.add(
    'develop',
    action('develop', 'Develop')
      .cost(Resource.ap, 1)
      .cost(Resource.gold, 3)
      .effect({
        type: 'development',
        method: 'add',
        params: { id: '$id', landId: '$landId' },
      })
      .build(),
  );

<<<<<<< HEAD
  registry.add('tax', action('tax', 'Tax').cost(Resource.ap, 1).build());
=======
  registry.add(
    'tax',
    action('tax', 'Tax')
      .cost(Resource.ap, 1)
      .effect({
        evaluator: { type: 'population' },
        effects: [
          {
            type: 'resource',
            method: 'add',
            params: { key: Resource.gold, amount: 4 },
          },
          {
            type: 'resource',
            method: 'add',
            round: 'up',
            params: { key: Resource.happiness, amount: -0.5 },
          },
        ],
      })
      .build(),
  );
>>>>>>> 30198bbc

  registry.add(
    'reallocate',
    action('reallocate', 'Reallocate')
      .cost(Resource.ap, 1)
      .cost(Resource.gold, 5)
      .build(),
  );

  registry.add(
    'raise_pop',
    action('raise_pop', 'Raise Population')
      .cost(Resource.ap, 1)
      .cost(Resource.gold, 5)
      .build(),
  );

  registry.add(
    'royal_decree',
    action('royal_decree', 'Royal Decree')
      .cost(Resource.ap, 1)
      .cost(Resource.gold, 12)
      .build(),
  );

  registry.add(
    'army_attack',
    action('army_attack', 'Army Attack').cost(Resource.ap, 1).build(),
  );

  registry.add(
    'hold_festival',
    action('hold_festival', 'Hold Festival')
      .cost(Resource.ap, 1)
      .cost(Resource.gold, 3)
      .build(),
  );

  registry.add(
    'plow',
    action('plow', 'Plow').cost(Resource.ap, 1).cost(Resource.gold, 6).build(),
  );

  registry.add(
    'build',
    action('build', 'Build')
      .cost(Resource.ap, 1)
      .effect({ type: 'building', method: 'add', params: { id: '$id' } })
      .build(),
  );

  return registry;
}

export const ACTIONS = createActionRegistry();<|MERGE_RESOLUTION|>--- conflicted
+++ resolved
@@ -59,9 +59,6 @@
       .build(),
   );
 
-<<<<<<< HEAD
-  registry.add('tax', action('tax', 'Tax').cost(Resource.ap, 1).build());
-=======
   registry.add(
     'tax',
     action('tax', 'Tax')
@@ -84,7 +81,6 @@
       })
       .build(),
   );
->>>>>>> 30198bbc
 
   registry.add(
     'reallocate',
