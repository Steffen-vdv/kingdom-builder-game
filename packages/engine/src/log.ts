--- conflicted
+++ resolved
@@ -1,17 +1,13 @@
 import type { EngineContext } from './context';
 import type { PlayerState } from './state';
 import type { PassiveSummary } from './services';
-<<<<<<< HEAD
 import type { SessionResourceBounds } from '@kingdom-builder/protocol';
-=======
-import type { SessionResourceBoundsV2 } from '@kingdom-builder/protocol';
-import type { RuntimeResourceCatalog } from './resource-v2';
+import type { RuntimeResourceCatalog } from './resource';
 import {
 	isBoundReference,
 	resolveBoundValue,
 	resolveResourceDefinition,
-} from './resource-v2/state-helpers';
->>>>>>> 5f11054a
+} from './resource/state-helpers';
 
 export interface PlayerSnapshot {
 	/**
@@ -82,14 +78,9 @@
 
 function buildResourceBoundsSnapshot(
 	player: PlayerState,
-<<<<<<< HEAD
+	catalog: RuntimeResourceCatalog,
 ): Record<string, SessionResourceBounds> {
 	const snapshot: Record<string, SessionResourceBounds> = {};
-=======
-	catalog: RuntimeResourceCatalog,
-): Record<string, SessionResourceBoundsV2> {
-	const snapshot: Record<string, SessionResourceBoundsV2> = {};
->>>>>>> 5f11054a
 	const keys = new Set(
 		Object.keys(player.resourceValues).concat(
 			Object.keys(player.resourceLowerBounds),
@@ -109,16 +100,11 @@
 	engineContext: EngineContext,
 ): PlayerSnapshot {
 	return {
-<<<<<<< HEAD
 		values: cloneValues(player),
-		resourceBounds: buildResourceBoundsSnapshot(player),
-=======
-		valuesV2: cloneValuesV2(player),
-		resourceBoundsV2: buildResourceBoundsSnapshot(
+		resourceBounds: buildResourceBoundsSnapshot(
 			player,
-			engineContext.resourceCatalogV2,
+			engineContext.resourceCatalog,
 		),
->>>>>>> 5f11054a
 		buildings: Array.from(player.buildings),
 		lands: player.lands.map((land) => ({
 			id: land.id,
