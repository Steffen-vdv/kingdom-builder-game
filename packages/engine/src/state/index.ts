--- conflicted
+++ resolved
@@ -11,11 +11,8 @@
   armyStrength: 'armyStrength',
   fortificationStrength: 'fortificationStrength',
   absorption: 'absorption',
-<<<<<<< HEAD
   growth: 'growth',
-=======
   warWeariness: 'warWeariness',
->>>>>>> 31202020
 } as const;
 export type StatKey = (typeof Stat)[keyof typeof Stat];
 
@@ -138,22 +135,19 @@
     this.stats[Stat.absorption] = v;
     if (v !== 0) this.statsHistory[Stat.absorption] = true;
   }
-<<<<<<< HEAD
+  get warWeariness() {
+    return this.stats[Stat.warWeariness];
+  }
+  set warWeariness(v: number) {
+    this.stats[Stat.warWeariness] = v;
+    if (v !== 0) this.statsHistory[Stat.warWeariness] = true;
+  }
   get growth() {
     return this.stats[Stat.growth];
   }
   set growth(v: number) {
     this.stats[Stat.growth] = v;
     if (v !== 0) this.statsHistory[Stat.growth] = true;
-=======
-
-  get warWeariness() {
-    return this.stats[Stat.warWeariness];
-  }
-  set warWeariness(v: number) {
-    this.stats[Stat.warWeariness] = v;
-    if (v !== 0) this.statsHistory[Stat.warWeariness] = true;
->>>>>>> 31202020
   }
 }
 
