import type { EffectDef } from '../effects';
<<<<<<< HEAD
import type { RuntimeResourceCatalog } from '../resource';
=======
import type { RuntimeBoundValue, RuntimeResourceCatalog } from '../resource-v2';
>>>>>>> 5f11054a

export type ResourceKey = string;
export type PhaseId = string;
export type PopulationRoleId = string;

export interface ResourceSourceLink {
	type?: string;
	id?: string;
	detail?: string;
	extra?: Record<string, unknown>;
}

export interface ResourceSourceMeta {
	resourceId: string;
	longevity: 'ongoing' | 'permanent';
	kind?: string;
	id?: string;
	detail?: string;
	instance?: string;
	dependsOn?: ResourceSourceLink[];
	removal?: ResourceSourceLink;
	effect?: {
		type?: string;
		method?: string;
	};
	extra?: Record<string, unknown>;
}

export interface ResourceSourceContribution {
	amount: number;
	meta: ResourceSourceMeta;
}

export type PlayerId = 'A' | 'B';

export interface GameConclusion {
	conditionId: string;
	winnerId: PlayerId;
	loserId: PlayerId;
	triggeredBy: PlayerId;
}

export class Land {
	id: string;
	slotsMax: number;
	slotsUsed = 0;
	developments: string[] = [];
	tilled = false;
	upkeep?: Record<ResourceKey, number>;
	onPayUpkeepStep?: EffectDef[];
	onGainIncomeStep?: EffectDef[];
	onGainAPStep?: EffectDef[];
	constructor(id: string, slotsMax: number, tilled = false) {
		this.id = id;
		this.slotsMax = slotsMax;
		this.tilled = tilled;
	}
	get slotsFree() {
		return this.slotsMax - this.slotsUsed;
	}
}

export class PlayerState {
	id: PlayerId;
	name: string;
	resourceValues: Record<string, number>;
	resourceLowerBounds: Record<string, RuntimeBoundValue>;
	resourceUpperBounds: Record<string, RuntimeBoundValue>;
	resourceTouched: Record<string, boolean>;
	resourceTierIds: Record<string, string | null>;
	resourceBoundTouched: Record<string, { lower: boolean; upper: boolean }>;
	resourceSources: Record<string, Record<string, ResourceSourceContribution>>;
	lands: Land[] = [];
	buildings: Set<string> = new Set();
	actions: Set<string> = new Set();
	skipPhases: Record<string, Record<string, true>>;
	skipSteps: Record<string, Record<string, Record<string, true>>>;
	// eslint-disable-next-line @typescript-eslint/no-explicit-any
	[key: string]: any;

	constructor(id: PlayerId, name: string) {
		this.id = id;
		this.name = name;
		this.resourceValues = {};
		this.resourceLowerBounds = {};
		this.resourceUpperBounds = {};
		this.resourceTouched = {};
		this.resourceTierIds = {};
		this.resourceBoundTouched = {};
		this.resourceSources = {} as Record<
			string,
			Record<string, ResourceSourceContribution>
		>;
		this.skipPhases = {};
		this.skipSteps = {};
	}
}

export class GameState {
	turn = 1;
	currentPlayerIndex = 0; // multi-player friendly
	currentPhase = '';
	currentStep = '';
	phaseIndex = 0;
	stepIndex = 0;
	devMode = false;
	conclusion?: GameConclusion;
	players: PlayerState[];
	private _resourceCatalog!: RuntimeResourceCatalog;
	constructor(
		resourceCatalog: RuntimeResourceCatalog,
		aName = 'Player',
		bName = 'Opponent',
	) {
		this.players = [new PlayerState('A', aName), new PlayerState('B', bName)];
		this.resourceCatalog = resourceCatalog;
	}
	get active(): PlayerState {
		return this.players[this.currentPlayerIndex]!;
	}
	get opponent(): PlayerState {
		return this.players[(this.currentPlayerIndex + 1) % this.players.length]!;
	}
	get resourceCatalog(): RuntimeResourceCatalog {
		return this._resourceCatalog;
	}
	set resourceCatalog(catalog: RuntimeResourceCatalog) {
		this._resourceCatalog = catalog;
	}
}<|MERGE_RESOLUTION|>--- conflicted
+++ resolved
@@ -1,9 +1,5 @@
 import type { EffectDef } from '../effects';
-<<<<<<< HEAD
-import type { RuntimeResourceCatalog } from '../resource';
-=======
-import type { RuntimeBoundValue, RuntimeResourceCatalog } from '../resource-v2';
->>>>>>> 5f11054a
+import type { RuntimeBoundValue, RuntimeResourceCatalog } from '../resource';
 
 export type ResourceKey = string;
 export type PhaseId = string;
