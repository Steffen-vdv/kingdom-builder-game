--- conflicted
+++ resolved
@@ -194,7 +194,7 @@
 		expect(originalInner.get('mod:test')).toBe(modifier);
 	});
 
-<<<<<<< HEAD
+
 	it('runs AI controllers through the session facade', async () => {
 		const session = createTestSession();
 		const context = session.getLegacyContext();
@@ -254,7 +254,7 @@
 		expect(snapshot.tieredResourceKey).toBe(
 			context.services.rules.tieredResourceKey,
 		);
-=======
+
 	it('clones action cost lookups from the session', () => {
 		const content = createContentFactory();
 		const goldCost = 5;
@@ -305,6 +305,5 @@
 		const refreshed = session.getActionRequirements(action.id);
 		expect(refreshed).not.toBe(requirements);
 		expect(refreshed).toEqual([requirementMessage]);
->>>>>>> 5f1d3732
 	});
 });