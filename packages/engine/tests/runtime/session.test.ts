import { describe, it, expect, vi } from 'vitest';
import { createEngineSession, type EngineSession } from '../../src/index.ts';
import {
	ACTIONS,
	BUILDINGS,
	DEVELOPMENTS,
	POPULATIONS,
	PHASES,
	PhaseId,
	RULES,
	Resource as CResource,
} from '@kingdom-builder/contents';
import {
	RESOURCE_REGISTRY,
	RESOURCE_GROUP_REGISTRY,
} from '@kingdom-builder/contents/registries/resource';
import type {
	ActionConfig as ActionDef,
	BuildingConfig as BuildingDef,
	DevelopmentConfig as DevelopmentDef,
	PopulationConfig as PopulationDef,
	Registry,
} from '@kingdom-builder/protocol';
import type { PhaseDef } from '../../src/phases.ts';
import type { RuleSet } from '../../src/services';
import { createContentFactory } from '@kingdom-builder/testing';
import { LandMethods } from '@kingdom-builder/contents/config/builderShared';
import { REQUIREMENTS } from '../../src/requirements/index.ts';
import { TAX_ACTION_ID, type PerformActionFn } from '../../src/ai/index.ts';
import type { RuntimeResourceContent } from '../../src/resource-v2/index.ts';
import { resourceAmountParams } from '../helpers/resourceParams.ts';

const BASE: {
	actions: Registry<ActionDef>;
	buildings: Registry<BuildingDef>;
	developments: Registry<DevelopmentDef>;
	populations: Registry<PopulationDef>;
	phases: PhaseDef[];
	resourceCatalog: RuntimeResourceContent;
} = {
	actions: ACTIONS,
	buildings: BUILDINGS,
	developments: DEVELOPMENTS,
	populations: POPULATIONS,
	phases: PHASES,
	resourceCatalog: {
		resources: RESOURCE_REGISTRY,
		groups: RESOURCE_GROUP_REGISTRY,
	},
};

type EngineOverrides = Partial<typeof BASE> & { rules?: RuleSet };

function createTestSession(overrides: EngineOverrides = {}) {
	const { rules, ...rest } = overrides;
	return createEngineSession({
		actions: rest.actions ?? BASE.actions,
		buildings: rest.buildings ?? BASE.buildings,
		developments: rest.developments ?? BASE.developments,
		populations: rest.populations ?? BASE.populations,
		phases: rest.phases ?? BASE.phases,
		rules: rules ?? RULES,
		resourceCatalog: rest.resourceCatalog ?? BASE.resourceCatalog,
	});
}

function advanceToMain(session: EngineSession) {
	const limit = BASE.phases.length * 10;
	for (let step = 0; step < limit; step += 1) {
		const snapshot = session.getSnapshot();
		if (snapshot.game.currentPhase === PhaseId.Main) {
			return;
		}
		session.advancePhase();
	}
	throw new Error('Failed to reach main phase');
}

function advanceToPlayerMain(session: EngineSession, playerId: string) {
	const limit = BASE.phases.length * 20;
	for (let step = 0; step < limit; step += 1) {
		const snapshot = session.getSnapshot();
		if (
			snapshot.game.currentPhase === PhaseId.Main &&
			snapshot.game.activePlayerId === playerId
		) {
			return;
		}
		session.advancePhase();
	}
	throw new Error(`Failed to reach main phase for ${playerId}`);
}

describe('EngineSession', () => {
	it('performs actions without exposing the context', () => {
		const content = createContentFactory();
		const gainGold = content.action({
			effects: [
				{
					type: 'resource',
					method: 'add',
					params: resourceAmountParams({
						key: CResource.gold,
						amount: 3,
					}),
				},
			],
		});
		const session = createTestSession({
			actions: content.actions,
			buildings: content.buildings,
			developments: content.developments,
			populations: content.populations,
		});
		advanceToMain(session);
		// Ensure player has enough AP to perform the action
		session.applyDeveloperPreset({
			playerId: session.getSnapshot().game.activePlayerId,
			resources: [{ key: CResource.ap, target: 5 }],
		});
		const before = session.getSnapshot();
		const activeBefore = before.game.players[0]!;
		const initialGold = activeBefore.valuesV2[CResource.gold] ?? 0;
		const traces = session.performAction(gainGold.id);
		const after = session.getSnapshot();
		const activeAfter = after.game.players[0]!;
		expect(activeAfter.valuesV2[CResource.gold]).toBe(initialGold + 3);
		if (traces.length > 0) {
			traces[0]!.after.valuesV2[CResource.gold] = 999;
		}
		const refreshed = session.getSnapshot();
		const activeRefreshed = refreshed.game.players[0]!;
		expect(activeRefreshed.valuesV2[CResource.gold]).toBe(initialGold + 3);
	});

	it('simulates actions before executing to avoid partial failures', () => {
		const content = createContentFactory();
		const failingAction = content.action({
			effects: Array.from({ length: 3 }, () => ({
				type: 'land',
				method: LandMethods.TILL,
			})),
		});
		const session = createTestSession({
			actions: content.actions,
			buildings: content.buildings,
			developments: content.developments,
			populations: content.populations,
		});
		advanceToMain(session);
		// Ensure player has enough AP so action fails on land, not AP
		session.applyDeveloperPreset({
			playerId: session.getSnapshot().game.activePlayerId,
			resources: [{ key: CResource.ap, target: 5 }],
		});
		const before = session.getSnapshot();
		const activeBefore = before.game.players[0]!;
		const initialAp = activeBefore.valuesV2[CResource.ap] ?? 0;

		expect(() => session.performAction(failingAction.id)).toThrow(
			/No tillable land available/,
		);

		const after = session.getSnapshot();
		const activeAfter = after.game.players[0]!;
		expect(activeAfter.valuesV2[CResource.ap]).toBe(initialAp);
	});

	it('returns immutable game snapshots', () => {
		const session = createTestSession();
		const snapshot = session.getSnapshot();
		snapshot.game.players[0]!.valuesV2[CResource.gold] = 999;
		const next = session.getSnapshot();
		expect(next.game.players[0]!.valuesV2[CResource.gold]).not.toBe(999);
	});

<<<<<<< HEAD
	it('includes Resource data alongside legacy snapshots', () => {
=======
	it('includes ResourceV2 data in player snapshots', () => {
>>>>>>> 23c822a6
		const session = createTestSession();
		const snapshot = session.getSnapshot();
		const catalog = snapshot.game.resourceCatalog;
		expect(catalog).toBeDefined();
		const player = snapshot.game.players[0]!;
<<<<<<< HEAD
		expect(player.values).toBeDefined();
		const goldLegacy = player.resources[CResource.gold];
		expect(goldLegacy).toBeDefined();
		expect(player.values['resource:core:gold']).toBe(goldLegacy);
=======
		expect(player.valuesV2).toBeDefined();
		const goldV2 = player.valuesV2[CResource.gold];
		expect(goldV2).toBeDefined();
>>>>>>> 23c822a6
		expect(catalog.resources.byId['resource:core:gold']?.label).toBeDefined();
	});

	it('provides cloned advance results', () => {
		const session = createTestSession();
		const result = session.advancePhase();
		const playerId = result.player.id;
		const keys = Object.keys(result.player.valuesV2);
		const firstKey = keys[0];
		if (firstKey) {
			result.player.valuesV2[firstKey] = 777;
		}
		const snapshot = session.getSnapshot();
		const player = snapshot.game.players.find((entry) => entry.id === playerId);
		if (firstKey) {
			expect(player?.valuesV2[firstKey]).not.toBe(777);
		}
	});

	it('clones action effect groups for option queries', () => {
		const session = createTestSession();
		const withGroup = ACTIONS.entries().find(([, def]) =>
			def.effects.some(
				(effect) =>
					typeof effect === 'object' && effect !== null && 'options' in effect,
			),
		);
		if (!withGroup) {
			throw new Error('Expected an action with effect groups');
		}
		const [actionId, definition] = withGroup;
		const groups = session.getActionOptions(actionId);
		expect(groups.length).toBeGreaterThan(0);
		const firstGroup = definition.effects.find(
			(effect) =>
				typeof effect === 'object' && effect !== null && 'options' in effect,
		);
		if (!firstGroup || !('options' in firstGroup)) {
			throw new Error('Missing group definition');
		}
		const originalOptionId = firstGroup.options[0]?.id;
		const mutableOption = groups[0]?.options[0];
		if (mutableOption) {
			mutableOption.id = 'mutated';
		}
		const refreshed = session.getActionOptions(actionId);
		expect(refreshed[0]?.options[0]?.id).toBe(originalOptionId);
	});

	it('clones effect log entries when pulled from the session', () => {
		const session = createTestSession();
		const entry = { detail: { amount: 7 } };
		session.pushEffectLog('test:log', entry);
		const pulled = session.pullEffectLog<typeof entry>('test:log');
		expect(pulled).not.toBe(entry);
		expect(pulled).toEqual(entry);
		if (pulled) {
			pulled.detail.amount = 99;
		}
		expect(entry.detail.amount).toBe(7);
	});

	it('returns cloned passive evaluation modifier maps', () => {
		const session = createTestSession();
		const mods = session.getPassiveEvaluationMods();
		// Store initial size - content may register some mods at start
		const initialSize = mods.size;
		mods.set('test:target', new Map());
		const refreshed = session.getPassiveEvaluationMods();
		expect(refreshed).not.toBe(mods);
		// Verify mutation didn't affect the source
		expect(refreshed.size).toBe(initialSize);
		expect(refreshed.has('test:target')).toBe(false);
	});

	it('clones action cost lookups from the session', () => {
		const content = createContentFactory();
		const goldCost = 5;
		const action = content.action({
			baseCosts: { [CResource.gold]: goldCost },
		});
		const session = createTestSession({
			actions: content.actions,
			buildings: content.buildings,
			developments: content.developments,
			populations: content.populations,
		});
		advanceToMain(session);
		const costs = session.getActionCosts(action.id);
		expect(costs[CResource.gold]).toBe(goldCost);
		costs[CResource.gold] = 999;
		const refreshed = session.getActionCosts(action.id);
		expect(refreshed).not.toBe(costs);
		expect(refreshed[CResource.gold]).toBe(goldCost);
	});

	it('unlocks non-system actions at session start', () => {
		const content = createContentFactory();
		const unlocked = content.action({ name: 'Unlocked Action' });
		const locked = content.action({
			name: 'Locked System',
			system: true,
		});
		const session = createTestSession({
			actions: content.actions,
			buildings: content.buildings,
			developments: content.developments,
			populations: content.populations,
		});
		const snapshot = session.getSnapshot();
		const [first, second] = snapshot.game.players;
		expect(first?.actions).toContain(unlocked.id);
		expect(second?.actions).toContain(unlocked.id);
		expect(first?.actions).not.toContain(locked.id);
		expect(second?.actions).not.toContain(locked.id);
	});

	it('clones action requirement lookups from the session', () => {
		const requirementId = 'vitest:fail';
		const requirementMessage = 'Requirement failed for test';
		if (!REQUIREMENTS.has(requirementId)) {
			REQUIREMENTS.add(requirementId, (requirement) => ({
				requirement,
				message: requirementMessage,
			}));
		}
		const content = createContentFactory();
		const action = content.action({
			requirements: [
				{
					type: 'vitest',
					method: 'fail',
					message: requirementMessage,
				},
			],
		});
		const session = createTestSession({
			actions: content.actions,
			buildings: content.buildings,
			developments: content.developments,
			populations: content.populations,
		});
		advanceToMain(session);
		const requirements = session.getActionRequirements(action.id);
		expect(requirements).toEqual([
			{
				requirement: expect.objectContaining({
					type: 'vitest',
					method: 'fail',
					message: requirementMessage,
				}),
				message: requirementMessage,
			},
		]);
		requirements.push(requirements[0]!);
		const refreshed = session.getActionRequirements(action.id);
		expect(refreshed).not.toBe(requirements);
		expect(refreshed).toEqual([
			{
				requirement: expect.objectContaining({
					type: 'vitest',
					method: 'fail',
					message: requirementMessage,
				}),
				message: requirementMessage,
			},
		]);
	});

	it('evaluates requirements for a specific player without changing turns', () => {
		const requirementId = 'vitest:active-id';
		if (!REQUIREMENTS.has(requirementId)) {
			REQUIREMENTS.add(requirementId, (requirement, context) => ({
				requirement,
				message: context.activePlayer.id,
			}));
		}
		const content = createContentFactory();
		const action = content.action({
			requirements: [
				{
					type: 'vitest',
					method: 'active-id',
				},
			],
		});
		const session = createTestSession({
			actions: content.actions,
			buildings: content.buildings,
			developments: content.developments,
			populations: content.populations,
		});
		advanceToMain(session);
		const initialSnapshot = session.getSnapshot();
		const initialActive = initialSnapshot.game.activePlayerId;
		const opponentId = initialSnapshot.game.opponentId;
		const defaultRequirements = session.getActionRequirements(action.id);
		expect(defaultRequirements[0]?.message).toBe(initialActive);
		const opponentRequirements = session.getActionRequirements(
			action.id,
			undefined,
			opponentId,
		);
		expect(opponentRequirements[0]?.message).toBe(opponentId);
		const afterSnapshot = session.getSnapshot();
		expect(afterSnapshot.game.activePlayerId).toBe(initialActive);
	});

	it('summarizes action definitions with optional system flags', () => {
		const content = createContentFactory();
		const categorized = content.action({
			system: true,
		});
		const session = createTestSession({
			actions: content.actions,
			buildings: content.buildings,
			developments: content.developments,
			populations: content.populations,
		});
		const definition = session.getActionDefinition(categorized.id);
		expect(definition).toEqual({
			id: categorized.id,
			name: categorized.name,
			system: true,
		});
	});

	it('throws for unknown action definitions', () => {
		const session = createTestSession();
		const missingAction = createContentFactory().action();
		expect(() => session.getActionDefinition(missingAction.id)).toThrowError(
			/Unknown id/,
		);
	});

	it('returns undefined when pulling an unknown effect log key', () => {
		const session = createTestSession();
		expect(session.pullEffectLog('missing:log')).toBeUndefined();
	});

	it('allows toggling developer mode directly on the session', () => {
		const session = createTestSession();
		expect(session.getSnapshot().game.devMode).toBe(false);
		session.setDevMode(true);
		expect(session.getSnapshot().game.devMode).toBe(true);
	});

	it('runs AI turns with dependency overrides and reports success', async () => {
		const session = createTestSession();
		const snapshot = session.getSnapshot();
		const aiPlayer = snapshot.game.players[1];
		if (!aiPlayer) {
			throw new Error('Expected an AI-controlled player.');
		}
		const ranTurn = await session.runAiTurn(aiPlayer.id, {
			performAction(actionId, engineContext) {
				const resourceKey = engineContext.actionCostResource;
				if (resourceKey) {
					// PlayerState uses resourceValues, not resources
					engineContext.activePlayer.resourceValues[resourceKey] = 0;
				}
				return undefined;
			},
			continueAfterAction() {
				return false;
			},
			shouldAdvancePhase() {
				return false;
			},
		});
		expect(ranTurn).toBe(true);
	});

	it('returns false when no AI controller is registered for a player', async () => {
		const session = createTestSession();
		expect(session.hasAiController('A')).toBe(false);
		await expect(session.runAiTurn('A')).resolves.toBe(false);
	});

	it('runs enqueued tasks in order', async () => {
		const session = createTestSession();
		const order: number[] = [];
		const first = session.enqueue(async () => {
			order.push(1);
			await Promise.resolve();
			return 'first';
		});
		const second = session.enqueue(() => {
			order.push(2);
			return 'second';
		});
		await expect(first).resolves.toBe('first');
		await expect(second).resolves.toBe('second');
		expect(order).toEqual([1, 2]);
	});

	it('returns cloned simulation results for upcoming phases', () => {
		const session = createTestSession();
		const snapshot = session.getSnapshot();
		const activeId = snapshot.game.activePlayerId;
		const result = session.simulateUpcomingPhases(activeId);
		expect(result.steps.length).toBeGreaterThan(0);
		expect(result.before.values).toBeDefined();
		expect(result.after.values).toBeDefined();
		const firstStep = result.steps[0];
		if (!firstStep) {
			throw new Error('Expected at least one simulation step.');
		}
		firstStep.player.valuesV2[CResource.gold] = 999;
		const refreshed = session.simulateUpcomingPhases(activeId);
		expect(refreshed.steps[0]?.player.valuesV2[CResource.gold]).not.toBe(999);
	});

	it('supports primitive effect log entries without mutation', () => {
		const session = createTestSession();
		session.pushEffectLog('test:primitive', 42);
		expect(session.pullEffectLog<number>('test:primitive')).toBe(42);
	});
});

it('toggles developer mode without leaking mutable snapshots', () => {
	const session = createTestSession();
	const initial = session.getSnapshot();
	expect(initial.game.devMode).toBe(false);
	session.setDevMode(true);
	const enabled = session.getSnapshot();
	expect(enabled.game.devMode).toBe(true);
	enabled.game.devMode = false;
	expect(session.getSnapshot().game.devMode).toBe(true);
	session.setDevMode(false);
	expect(session.getSnapshot().game.devMode).toBe(false);
});

it('updates player names only when ids match existing entries', () => {
	const session = createTestSession();
	const first = session.getSnapshot().game.players[0]!;
	const originalName = first.name;
	const renamed = `${originalName}-renamed`;
	session.updatePlayerName(first.id, renamed);
	const afterRename = session.getSnapshot();
	expect(afterRename.game.players[0]!.name).toBe(renamed);
	const missingId = `${first.id}-missing`;
	session.updatePlayerName(missingId, 'ignored');
	expect(session.getSnapshot().game.players[0]!.name).toBe(renamed);
});

it('returns cloned rule snapshots for tier definitions and win conditions', () => {
	const customRules = structuredClone(RULES);
	const session = createTestSession({ rules: customRules });
	const snapshot = session.getRuleSnapshot();
	const tierId = snapshot.tierDefinitions[0]?.id;
	if (!tierId) {
		throw new Error('Expected at least one tier definition');
	}
	snapshot.tierDefinitions[0]!.id = `${tierId}-mutated`;
	if (snapshot.winConditions.length === 0) {
		throw new Error('Expected at least one win condition');
	}
	snapshot.winConditions[0]!.result.subject = 'defeat';
	const refreshed = session.getRuleSnapshot();
	expect(refreshed.tierDefinitions[0]!.id).toBe(
		customRules.tierDefinitions[0]!.id,
	);
	expect(refreshed.winConditions[0]!.result.subject).toBe(
		customRules.winConditions[0]!.result.subject,
	);
});

it('returns cloned simulation previews for upcoming phases', () => {
	const session = createTestSession();
	const activeId = session.getSnapshot().game.activePlayerId;
	const preview = session.simulateUpcomingPhases(activeId);
	preview.steps.length = 0;
	(preview.delta.values as Record<string, unknown>).extra = 99;
	preview.before.values = {};
	const refreshed = session.simulateUpcomingPhases(activeId);
	expect(refreshed.steps.length).toBeGreaterThan(0);
	expect(
		(refreshed.delta.values as Record<string, unknown>).extra,
	).toBeUndefined();
	expect(Object.keys(refreshed.before.values).length).toBeGreaterThan(0);
});

it('delegates AI turns with overrides while preserving controllers', async () => {
	const content = createContentFactory();
	const taxAction = content.action({
		id: TAX_ACTION_ID,
		baseCosts: {},
		effects: [
			{
				type: 'resource',
				method: 'add',
				params: resourceAmountParams({
					key: CResource.gold,
					amount: 1,
				}),
			},
		],
	});
	void taxAction;
	const session = createTestSession({
		actions: content.actions,
		buildings: content.buildings,
		developments: content.developments,
		populations: content.populations,
	});
	const initial = session.getSnapshot();
	const opponentId = initial.game.opponentId;
	const activeId = initial.game.activePlayerId;
	expect(session.hasAiController(opponentId)).toBe(true);
	expect(session.hasAiController(activeId)).toBe(false);
	advanceToPlayerMain(session, opponentId);
	session.applyDeveloperPreset({
		playerId: opponentId,
		resources: [{ key: CResource.ap, target: 1 }],
	});
	const performSpy = vi.fn<
		Parameters<PerformActionFn>,
		ReturnType<PerformActionFn>
	>((actionId, engineContext) => {
		const apKey = engineContext.actionCostResource;
		// PlayerState uses resourceValues, not resources
		const current = engineContext.activePlayer.resourceValues[apKey] ?? 0;
		engineContext.activePlayer.resourceValues[apKey] = Math.max(0, current - 1);
		return [];
	});
	const continueAfterAction = vi.fn().mockResolvedValue(true);
	const shouldAdvancePhase = vi.fn().mockResolvedValue(false);
	const advanceOverride = vi.fn();
	const result = await session.runAiTurn(opponentId, {
		performAction: performSpy,
		advance: advanceOverride,
		continueAfterAction,
		shouldAdvancePhase,
	});
	expect(result).toBe(true);
	expect(performSpy).toHaveBeenCalledTimes(1);
	expect(continueAfterAction).toHaveBeenCalledTimes(1);
	expect(shouldAdvancePhase).toHaveBeenCalledTimes(1);
	expect(advanceOverride).not.toHaveBeenCalled();
	const inactiveResult = await session.runAiTurn(activeId);
	expect(inactiveResult).toBe(false);
});<|MERGE_RESOLUTION|>--- conflicted
+++ resolved
@@ -11,9 +11,9 @@
 	Resource as CResource,
 } from '@kingdom-builder/contents';
 import {
-	RESOURCE_REGISTRY,
-	RESOURCE_GROUP_REGISTRY,
-} from '@kingdom-builder/contents/registries/resource';
+	RESOURCE_V2_REGISTRY,
+	RESOURCE_GROUP_V2_REGISTRY,
+} from '@kingdom-builder/contents/registries/resourceV2';
 import type {
 	ActionConfig as ActionDef,
 	BuildingConfig as BuildingDef,
@@ -28,7 +28,7 @@
 import { REQUIREMENTS } from '../../src/requirements/index.ts';
 import { TAX_ACTION_ID, type PerformActionFn } from '../../src/ai/index.ts';
 import type { RuntimeResourceContent } from '../../src/resource-v2/index.ts';
-import { resourceAmountParams } from '../helpers/resourceParams.ts';
+import { resourceAmountParams } from '../helpers/resourceV2Params.ts';
 
 const BASE: {
 	actions: Registry<ActionDef>;
@@ -44,8 +44,8 @@
 	populations: POPULATIONS,
 	phases: PHASES,
 	resourceCatalog: {
-		resources: RESOURCE_REGISTRY,
-		groups: RESOURCE_GROUP_REGISTRY,
+		resources: RESOURCE_V2_REGISTRY,
+		groups: RESOURCE_GROUP_V2_REGISTRY,
 	},
 };
 
@@ -120,17 +120,17 @@
 		});
 		const before = session.getSnapshot();
 		const activeBefore = before.game.players[0]!;
-		const initialGold = activeBefore.valuesV2[CResource.gold] ?? 0;
+		const initialGold = activeBefore.values[CResource.gold] ?? 0;
 		const traces = session.performAction(gainGold.id);
 		const after = session.getSnapshot();
 		const activeAfter = after.game.players[0]!;
-		expect(activeAfter.valuesV2[CResource.gold]).toBe(initialGold + 3);
+		expect(activeAfter.values[CResource.gold]).toBe(initialGold + 3);
 		if (traces.length > 0) {
-			traces[0]!.after.valuesV2[CResource.gold] = 999;
+			traces[0]!.after.values[CResource.gold] = 999;
 		}
 		const refreshed = session.getSnapshot();
 		const activeRefreshed = refreshed.game.players[0]!;
-		expect(activeRefreshed.valuesV2[CResource.gold]).toBe(initialGold + 3);
+		expect(activeRefreshed.values[CResource.gold]).toBe(initialGold + 3);
 	});
 
 	it('simulates actions before executing to avoid partial failures', () => {
@@ -155,7 +155,7 @@
 		});
 		const before = session.getSnapshot();
 		const activeBefore = before.game.players[0]!;
-		const initialAp = activeBefore.valuesV2[CResource.ap] ?? 0;
+		const initialAp = activeBefore.values[CResource.ap] ?? 0;
 
 		expect(() => session.performAction(failingAction.id)).toThrow(
 			/No tillable land available/,
@@ -163,37 +163,26 @@
 
 		const after = session.getSnapshot();
 		const activeAfter = after.game.players[0]!;
-		expect(activeAfter.valuesV2[CResource.ap]).toBe(initialAp);
+		expect(activeAfter.values[CResource.ap]).toBe(initialAp);
 	});
 
 	it('returns immutable game snapshots', () => {
 		const session = createTestSession();
 		const snapshot = session.getSnapshot();
-		snapshot.game.players[0]!.valuesV2[CResource.gold] = 999;
+		snapshot.game.players[0]!.values[CResource.gold] = 999;
 		const next = session.getSnapshot();
-		expect(next.game.players[0]!.valuesV2[CResource.gold]).not.toBe(999);
-	});
-
-<<<<<<< HEAD
-	it('includes Resource data alongside legacy snapshots', () => {
-=======
-	it('includes ResourceV2 data in player snapshots', () => {
->>>>>>> 23c822a6
+		expect(next.game.players[0]!.values[CResource.gold]).not.toBe(999);
+	});
+
+	it('includes Resource data in player snapshots', () => {
 		const session = createTestSession();
 		const snapshot = session.getSnapshot();
 		const catalog = snapshot.game.resourceCatalog;
 		expect(catalog).toBeDefined();
 		const player = snapshot.game.players[0]!;
-<<<<<<< HEAD
 		expect(player.values).toBeDefined();
-		const goldLegacy = player.resources[CResource.gold];
-		expect(goldLegacy).toBeDefined();
-		expect(player.values['resource:core:gold']).toBe(goldLegacy);
-=======
-		expect(player.valuesV2).toBeDefined();
-		const goldV2 = player.valuesV2[CResource.gold];
+		const goldV2 = player.values[CResource.gold];
 		expect(goldV2).toBeDefined();
->>>>>>> 23c822a6
 		expect(catalog.resources.byId['resource:core:gold']?.label).toBeDefined();
 	});
 
@@ -201,15 +190,15 @@
 		const session = createTestSession();
 		const result = session.advancePhase();
 		const playerId = result.player.id;
-		const keys = Object.keys(result.player.valuesV2);
+		const keys = Object.keys(result.player.values);
 		const firstKey = keys[0];
 		if (firstKey) {
-			result.player.valuesV2[firstKey] = 777;
+			result.player.values[firstKey] = 777;
 		}
 		const snapshot = session.getSnapshot();
 		const player = snapshot.game.players.find((entry) => entry.id === playerId);
 		if (firstKey) {
-			expect(player?.valuesV2[firstKey]).not.toBe(777);
+			expect(player?.values[firstKey]).not.toBe(777);
 		}
 	});
 
@@ -502,9 +491,9 @@
 		if (!firstStep) {
 			throw new Error('Expected at least one simulation step.');
 		}
-		firstStep.player.valuesV2[CResource.gold] = 999;
+		firstStep.player.values[CResource.gold] = 999;
 		const refreshed = session.simulateUpcomingPhases(activeId);
-		expect(refreshed.steps[0]?.player.valuesV2[CResource.gold]).not.toBe(999);
+		expect(refreshed.steps[0]?.player.values[CResource.gold]).not.toBe(999);
 	});
 
 	it('supports primitive effect log entries without mutation', () => {
