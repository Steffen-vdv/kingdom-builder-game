--- conflicted
+++ resolved
@@ -7,11 +7,11 @@
 	createContentFactory,
 	toSessionActionCategoryConfig,
 } from '@kingdom-builder/testing';
-import { resourceAmountParams } from '../helpers/resourceParams.ts';
+import { resourceAmountParams } from '../helpers/resourceV2Params.ts';
 import {
-	RESOURCE_REGISTRY,
-	RESOURCE_GROUP_REGISTRY,
-} from '@kingdom-builder/contents/registries/resource';
+	RESOURCE_V2_REGISTRY,
+	RESOURCE_GROUP_V2_REGISTRY,
+} from '@kingdom-builder/contents/registries/resourceV2';
 import {
 	Resource as CResource,
 	PHASES as REAL_PHASES,
@@ -43,8 +43,8 @@
 // Use real phases and rules from contents for proper initial setup integration
 
 const BASE_RESOURCE_CATALOG: RuntimeResourceContent = {
-	resources: RESOURCE_REGISTRY,
-	groups: RESOURCE_GROUP_REGISTRY,
+	resources: RESOURCE_V2_REGISTRY,
+	groups: RESOURCE_GROUP_V2_REGISTRY,
 };
 
 type GatewayOptions = Parameters<typeof createLocalSessionGateway>[1];
@@ -116,30 +116,25 @@
 		expect(created.registries.resources).toEqual({});
 		expect(created.registries.resourceGroups).toEqual({});
 		const firstPlayer = created.snapshot.game.players[0];
-<<<<<<< HEAD
-		expect(firstPlayer?.resources).toBeDefined();
 		expect(firstPlayer?.values).toBeDefined();
-=======
-		expect(firstPlayer?.valuesV2).toBeDefined();
->>>>>>> 23c822a6
 		const category = toSessionActionCategoryConfig(
 			createContentFactory().category(),
 		);
 		created.registries.actionCategories![category.id] = category;
 		created.snapshot.game.players[0]!.name = 'Mutated';
-		created.snapshot.game.players[0]!.valuesV2[RESOURCE_GOLD] = 99;
+		created.snapshot.game.players[0]!.values[RESOURCE_GOLD] = 99;
 		const fetched = await gateway.fetchSnapshot({
 			sessionId: created.sessionId,
 		});
 		expect(fetched.snapshot.game.players[0]?.name).toBe('Hero');
 		// Initial gold from devMode setup (100)
-		expect(fetched.snapshot.game.players[0]?.valuesV2[RESOURCE_GOLD]).toBe(100);
+		expect(fetched.snapshot.game.players[0]?.values[RESOURCE_GOLD]).toBe(100);
 		expect(fetched.registries.actionCategories).toEqual({});
 	});
 
 	it('clones registries including Resource payloads', async () => {
-		const resourceId = RESOURCE_REGISTRY.ordered[0]!.id;
-		const groupId = RESOURCE_GROUP_REGISTRY.ordered[0]!.id;
+		const resourceId = RESOURCE_V2_REGISTRY.ordered[0]!.id;
+		const groupId = RESOURCE_GROUP_V2_REGISTRY.ordered[0]!.id;
 		const { gateway } = createGateway({
 			gatewayOptions: {
 				registries: {
@@ -150,10 +145,10 @@
 					resources: {},
 					actionCategories: {},
 					resources: {
-						[resourceId]: RESOURCE_REGISTRY.byId[resourceId]!,
+						[resourceId]: RESOURCE_V2_REGISTRY.byId[resourceId]!,
 					},
 					resourceGroups: {
-						[groupId]: RESOURCE_GROUP_REGISTRY.byId[groupId]!,
+						[groupId]: RESOURCE_GROUP_V2_REGISTRY.byId[groupId]!,
 					},
 				},
 			},
@@ -193,14 +188,14 @@
 				`Expected action to succeed but got: ${response.error ?? 'unknown error'}`,
 			);
 		}
-		response.snapshot.game.players[0]!.valuesV2[RESOURCE_GOLD] = 77;
+		response.snapshot.game.players[0]!.values[RESOURCE_GOLD] = 77;
 		const firstTrace = response.traces[0];
 		if (firstTrace) {
-			firstTrace.after.valuesV2[RESOURCE_GOLD] = 88;
+			firstTrace.after.values[RESOURCE_GOLD] = 88;
 		}
 		const refreshed = await gateway.fetchSnapshot({ sessionId });
 		// Initial gold (10) + gained gold (2) = 12
-		expect(refreshed.snapshot.game.players[0]?.valuesV2[RESOURCE_GOLD]).toBe(
+		expect(refreshed.snapshot.game.players[0]?.values[RESOURCE_GOLD]).toBe(
 			12,
 		);
 	});
@@ -219,7 +214,7 @@
 		}
 		const refreshed = await gateway.fetchSnapshot({ sessionId });
 		// Player starts with 10 gold; failing action doesn't change it
-		expect(refreshed.snapshot.game.players[0]?.valuesV2[RESOURCE_GOLD]).toBe(
+		expect(refreshed.snapshot.game.players[0]?.values[RESOURCE_GOLD]).toBe(
 			10,
 		);
 	});
@@ -230,12 +225,12 @@
 		const advanced = await gateway.advancePhase({ sessionId });
 		// advance.phase is the phase that was just processed (Growth)
 		expect(advanced.advance.phase).toBe(PhaseId.Growth);
-		advanced.advance.player.valuesV2[RESOURCE_GOLD] = 45;
-		advanced.snapshot.game.players[0]!.valuesV2[RESOURCE_GOLD] = 64;
+		advanced.advance.player.values[RESOURCE_GOLD] = 45;
+		advanced.snapshot.game.players[0]!.values[RESOURCE_GOLD] = 64;
 		const refreshed = await gateway.fetchSnapshot({ sessionId });
 		// Player starts with 10 gold; first advance only processes step 1
 		// of Growth (ResolveDynamicTriggers), not GainIncome where farm fires
-		expect(refreshed.snapshot.game.players[0]?.valuesV2[RESOURCE_GOLD]).toBe(
+		expect(refreshed.snapshot.game.players[0]?.values[RESOURCE_GOLD]).toBe(
 			10,
 		);
 	});
@@ -337,13 +332,13 @@
 			playerId: aiPlayer.id,
 		});
 		expect(response.ranTurn).toBe(true);
-		response.snapshot.game.players[0]!.valuesV2[RESOURCE_GOLD] = 999;
+		response.snapshot.game.players[0]!.values[RESOURCE_GOLD] = 999;
 		const refreshed = await gateway.fetchSnapshot({
 			sessionId: created.sessionId,
 		});
 		const baselineGold =
-			created.snapshot.game.players[0]?.valuesV2[RESOURCE_GOLD];
-		expect(refreshed.snapshot.game.players[0]?.valuesV2[RESOURCE_GOLD]).toBe(
+			created.snapshot.game.players[0]?.values[RESOURCE_GOLD];
+		expect(refreshed.snapshot.game.players[0]?.values[RESOURCE_GOLD]).toBe(
 			baselineGold,
 		);
 	});
