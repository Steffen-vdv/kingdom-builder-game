import { describe, it, expect } from 'vitest';
import { PHASES } from '@kingdom-builder/contents';
import type { PhaseDef } from '../../src/phases.ts';
import { createTestEngine } from '../helpers.ts';

describe('createEngine validation', () => {
	it('throws when phases array is empty', () => {
		const emptyPhases: PhaseDef[] = [];
		const createEngineWithoutPhases = () =>
			createTestEngine({ phases: emptyPhases });
		expect(createEngineWithoutPhases).toThrowError(
			'Cannot create engine: expected at least one phase with ' +
				'steps, but received none.',
		);
	});

	it('throws when a phase is missing steps', () => {
		const [firstPhase] = PHASES;
		if (!firstPhase) {
			throw new Error('Test requires at least one phase definition.');
		}
		const invalidPhases = PHASES.map((phase) =>
			phase.id === firstPhase.id ? { ...phase, steps: [] } : phase,
		);
		const createEngineWithInvalidPhase = () =>
			createTestEngine({ phases: invalidPhases });
		expect(createEngineWithInvalidPhase).toThrowError(
			'Cannot create engine: phase "' +
				firstPhase.id +
				'" must define at least one step.',
		);
	});

	it('throws when a phase includes a step without an id', () => {
		const [firstPhase] = PHASES;
		if (!firstPhase) {
			throw new Error('Test requires at least one phase definition.');
		}
		const invalidPhases = PHASES.map((phase) => {
			const steps = phase.steps.map((step, index) => {
				if (phase.id === firstPhase.id && index === 0) {
					return { ...step, id: '' };
				}
				return { ...step };
			});
			return { ...phase, steps } satisfies PhaseDef;
		});
		const createEngineWithInvalidStep = () =>
			createTestEngine({ phases: invalidPhases });
		expect(createEngineWithInvalidStep).toThrowError(
			'Cannot create engine: phase "' +
				firstPhase.id +
				'" includes a step without an id.',
		);
	});

<<<<<<< HEAD
	it('throws when the phases array includes an undefined entry', () => {
		const invalidPhases = [undefined, ...PHASES] as unknown as PhaseDef[];
		const createEngineWithUndefinedPhase = () =>
			createTestEngine({ phases: invalidPhases });
=======
	it('throws when phases include an undefined entry', () => {
		const invalidPhases = [...PHASES, undefined] as (PhaseDef | undefined)[];
		const createEngineWithUndefinedPhase = () =>
			createTestEngine({
				phases: invalidPhases as unknown as PhaseDef[],
			});
>>>>>>> 0f20c41c
		expect(createEngineWithUndefinedPhase).toThrowError(
			'Cannot create engine: phases array contains an undefined entry.',
		);
	});

	it('throws when a phase includes an undefined step entry', () => {
		const [firstPhase] = PHASES;
		if (!firstPhase) {
			throw new Error('Test requires at least one phase definition.');
		}
		const invalidPhases = PHASES.map((phase) => {
			if (phase.id !== firstPhase.id) {
				return phase;
			}
<<<<<<< HEAD
			return {
				...phase,
				steps: [undefined, ...phase.steps] as unknown as PhaseDef['steps'],
=======
			const steps = [...phase.steps, undefined] as (
				| PhaseDef['steps'][number]
				| undefined
			)[];
			return {
				...phase,
				steps: steps as unknown as PhaseDef['steps'],
>>>>>>> 0f20c41c
			};
		});
		const createEngineWithUndefinedStep = () =>
			createTestEngine({ phases: invalidPhases });
		expect(createEngineWithUndefinedStep).toThrowError(
			'Cannot create engine: phase "' +
				firstPhase.id +
				'" includes an undefined step.',
		);
	});
});<|MERGE_RESOLUTION|>--- conflicted
+++ resolved
@@ -54,19 +54,12 @@
 		);
 	});
 
-<<<<<<< HEAD
-	it('throws when the phases array includes an undefined entry', () => {
-		const invalidPhases = [undefined, ...PHASES] as unknown as PhaseDef[];
-		const createEngineWithUndefinedPhase = () =>
-			createTestEngine({ phases: invalidPhases });
-=======
 	it('throws when phases include an undefined entry', () => {
 		const invalidPhases = [...PHASES, undefined] as (PhaseDef | undefined)[];
 		const createEngineWithUndefinedPhase = () =>
 			createTestEngine({
 				phases: invalidPhases as unknown as PhaseDef[],
 			});
->>>>>>> 0f20c41c
 		expect(createEngineWithUndefinedPhase).toThrowError(
 			'Cannot create engine: phases array contains an undefined entry.',
 		);
@@ -81,11 +74,6 @@
 			if (phase.id !== firstPhase.id) {
 				return phase;
 			}
-<<<<<<< HEAD
-			return {
-				...phase,
-				steps: [undefined, ...phase.steps] as unknown as PhaseDef['steps'],
-=======
 			const steps = [...phase.steps, undefined] as (
 				| PhaseDef['steps'][number]
 				| undefined
@@ -93,7 +81,6 @@
 			return {
 				...phase,
 				steps: steps as unknown as PhaseDef['steps'],
->>>>>>> 0f20c41c
 			};
 		});
 		const createEngineWithUndefinedStep = () =>
