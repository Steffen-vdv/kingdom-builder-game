--- conflicted
+++ resolved
@@ -6,19 +6,13 @@
 	DEVELOPMENTS,
 	POPULATIONS,
 	PHASES,
-	GAME_START,
 	RULES,
 	PopulationRole,
-<<<<<<< HEAD
 	Stat,
-} from '@kingdom-builder/contents';
-import { DevelopmentId } from '@kingdom-builder/contents/developments';
-import {
-=======
->>>>>>> 12d0e973
 	Resource,
 	getResourceV2Id,
 } from '@kingdom-builder/contents';
+import { DevelopmentId } from '@kingdom-builder/contents/developments';
 import {
 	RESOURCE_V2_REGISTRY,
 	RESOURCE_GROUP_V2_REGISTRY,
@@ -32,7 +26,6 @@
 			developments: DEVELOPMENTS,
 			populations: POPULATIONS,
 			phases: PHASES,
-			start: GAME_START,
 			rules: RULES,
 			resourceCatalogV2: {
 				resources: RESOURCE_V2_REGISTRY,
@@ -74,7 +67,6 @@
 			developments: DEVELOPMENTS,
 			populations: POPULATIONS,
 			phases: PHASES,
-			start: GAME_START,
 			rules: RULES,
 			resourceCatalogV2: {
 				resources: RESOURCE_V2_REGISTRY,
