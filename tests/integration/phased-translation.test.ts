--- conflicted
+++ resolved
@@ -8,11 +8,7 @@
 } from '@kingdom-builder/web/translation/content';
 // prettier-ignore
 import type {
-<<<<<<< HEAD
-        PhasedDef,
-=======
 	PhasedDef,
->>>>>>> 10262448
 } from '@kingdom-builder/web/translation/content/phased';
 import {
 	TRIGGER_INFO,
@@ -25,14 +21,9 @@
 import type { ResourceKey } from '@kingdom-builder/contents';
 // prettier-ignore
 import {
-<<<<<<< HEAD
-        createContentFactory,
+	createContentFactory,
 } from '../../packages/engine/tests/factories/content';
 import { formatDetailText } from '../../packages/web/src/utils/stats/format';
-=======
-	createContentFactory,
-} from '../../packages/engine/tests/factories/content';
->>>>>>> 10262448
 
 type Entry = string | { title: string; items: Entry[] };
 
